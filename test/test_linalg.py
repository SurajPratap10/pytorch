# -*- coding: utf-8 -*-
# Owner(s): ["module: linear algebra"]

import torch
import numpy as np

import unittest
import itertools
import warnings
import math
from math import inf, nan, isnan
import random
from random import randrange
from itertools import product
from functools import reduce, partial, wraps

from torch.testing._internal.common_utils import \
    (TestCase, run_tests, TEST_SCIPY, IS_MACOS, IS_WINDOWS, slowTest,
     TEST_WITH_ASAN, TEST_WITH_ROCM, IS_FBCODE, IS_REMOTE_GPU,
     iter_indices, gradcheck, gradgradcheck,
     make_fullrank_matrices_with_distinct_singular_values)
from torch.testing._internal.common_device_type import \
    (instantiate_device_type_tests, dtypes, has_cusolver,
     onlyCPU, skipCUDAIf, skipCUDAIfNoMagma, skipCPUIfNoLapack, precisionOverride,
     skipCUDAIfNoMagmaAndNoCusolver, skipCUDAIfRocm, onlyNativeDeviceTypes, dtypesIfCUDA,
     onlyCUDA, skipCUDAVersionIn, skipMeta, skipCUDAIfNoCusolver)
from torch.testing import make_tensor
from torch.testing._internal.common_dtype import (
    all_types, floating_and_complex_types, get_all_dtypes, get_all_int_dtypes, get_all_complex_dtypes,
    get_all_fp_dtypes,
)
from torch.testing._internal.common_cuda import SM53OrLater, tf32_on_and_off, CUDA11OrLater, CUDA9
from torch.distributions.binomial import Binomial

# Protects against includes accidentally setting the default dtype
# NOTE: jit_metaprogramming_utils sets the default dtype to double!
torch.set_default_dtype(torch.float32)
assert torch.get_default_dtype() is torch.float32

if TEST_SCIPY:
    import scipy

def setLinalgBackendsToDefaultFinally(fn):
    @wraps(fn)
    def _fn(*args, **kwargs):
        try:
            fn(*args, **kwargs)
        finally:
            # Set linalg backend back to default to make sure potential failures in one test
            #   doesn't affect other linalg tests
            torch.backends.cuda.preferred_linalg_library('default')
    return _fn


class TestLinalg(TestCase):
    def setUp(self):
        super(self.__class__, self).setUp()
        torch.backends.cuda.matmul.allow_tf32 = False

    def tearDown(self):
        torch.backends.cuda.matmul.allow_tf32 = True
        super(self.__class__, self).tearDown()

    exact_dtype = True

    @dtypes(torch.float, torch.cfloat)
    @precisionOverride({torch.float: 1e-06, torch.cfloat: 1e-06})
    @tf32_on_and_off(5e-3)
    def test_inner(self, device, dtype):
        def check(a_sizes_, b_sizes_):
            for a_sizes, b_sizes in ((a_sizes_, b_sizes_), (b_sizes_, a_sizes_)):
                a = torch.randn(a_sizes, dtype=dtype, device=device)
                b = torch.randn(b_sizes, dtype=dtype, device=device)
                res = torch.inner(a, b)
                ref = np.inner(a.cpu().numpy(), b.cpu().numpy())
                self.assertEqual(res.cpu(), torch.from_numpy(np.array(ref)))
                out = torch.zeros_like(res)
                torch.inner(a, b, out=out)
                self.assertEqual(res, out)

        check([], [])                       # scalar x scalar
        check([], [0])                      # scalar x empty
        check([], [3])                      # scalar x 1D
        check([], [2, 3, 4])                # scalar x 3D

        check([0], [0])                     # empty x empty
        check([0], [2, 0])                  # empty x 2D

        check([2], [2])                     # 1D x 1D
        check([2], [3, 1, 2])               # 1D x 3D
        check([2], [3, 0, 2])               # 1D x 3D empty

        check([1, 2], [3, 2])               # 2D x 2D
        check([1, 2], [3, 4, 2])            # 2D x 3D
        check([2, 1, 3, 2], [1, 3, 2, 2])   # 4D x 4D

        # Test noncontiguous input
        a = torch.randn(3, 2, device=device, dtype=dtype).transpose_(0, 1)
        b = torch.randn(4, 3, device=device, dtype=dtype)[::2, :]
        self.assertFalse(a.is_contiguous() or b.is_contiguous())
        self.assertEqual(a.inner(b).cpu().numpy(), np.inner(a.cpu().numpy(), b.cpu().numpy()))

        # Test error message
        with self.assertRaisesRegex(RuntimeError,
                                    r"inner\(\) the last dimension must match on both "
                                    r"input tensors but got shapes \[2, 3\] and \[2, 2\]"):
            torch.randn(2, 3, device=device, dtype=dtype).inner(torch.randn(2, 2, device=device, dtype=dtype))

    # Tests torch.outer, and its alias, torch.ger, vs. NumPy
    @precisionOverride({torch.bfloat16: 1e-1})
    @dtypes(*(get_all_dtypes()))
    def test_outer(self, device, dtype):
        def run_test_case(a, b):
            if dtype == torch.bfloat16:
                a_np = a.to(torch.double).cpu().numpy()
                b_np = b.to(torch.double).cpu().numpy()
                exact_dtype = False
            else:
                a_np = a.cpu().numpy()
                b_np = b.cpu().numpy()
                exact_dtype = True
            expected = np.outer(a_np, b_np)

            self.assertEqual(torch.outer(a, b), expected, exact_dtype=False)
            self.assertEqual(torch.Tensor.outer(a, b), expected, exact_dtype=False)

            self.assertEqual(torch.ger(a, b), expected, exact_dtype=False)
            self.assertEqual(torch.Tensor.ger(a, b), expected, exact_dtype=False)

            # test out variant
            out = torch.empty(a.size(0), b.size(0), device=device, dtype=dtype)
            torch.outer(a, b, out=out)
            self.assertEqual(out, expected, exact_dtype=False)

            out = torch.empty(a.size(0), b.size(0), device=device, dtype=dtype)
            torch.ger(a, b, out=out)
            self.assertEqual(out, expected, exact_dtype=False)

        a = torch.randn(50).to(device=device, dtype=dtype)
        b = torch.randn(50).to(device=device, dtype=dtype)
        run_test_case(a, b)

        # test 0 strided tensor
        zero_strided = torch.randn(1).to(device=device, dtype=dtype).expand(50)
        run_test_case(zero_strided, b)
        run_test_case(a, zero_strided)

    @skipCUDAIfNoMagma
    @skipCPUIfNoLapack
    @dtypes(torch.float, torch.double, torch.cfloat, torch.cdouble)
    def test_linalg_lstsq(self, device, dtype):
        from torch.testing._internal.common_utils import random_well_conditioned_matrix
        if self.device_type == 'cpu':
            drivers = ('gels', 'gelsy', 'gelsd', 'gelss', None)
        else:
            drivers = ('gels', None)

        def check_solution_correctness(a, b, sol):
            sol2 = a.pinverse() @ b
            self.assertEqual(sol, sol2, atol=1e-5, rtol=1e-5)

        def check_correctness_ref(a, b, res, ref, driver="default"):
            def apply_if_not_empty(t, f):
                if t.numel():
                    return f(t)
                else:
                    return t

            def select_if_not_empty(t, i):
                selected = apply_if_not_empty(t, lambda x: x.select(0, i))
                return selected

            m = a.size(-2)
            n = a.size(-1)
            nrhs = b.size(-1)
            batch_size = int(np.prod(a.shape[:-2]))
            if batch_size == 0:
                batch_size = 1
            a_3d = a.view(batch_size, m, n)
            b_3d = b.view(batch_size, m, nrhs)

            solution_3d = res.solution.view(batch_size, n, nrhs)
            residuals_2d = apply_if_not_empty(res.residuals, lambda t: t.view(-1, nrhs))
            rank_1d = apply_if_not_empty(res.rank, lambda t: t.view(-1))
            singular_values_2d = res.singular_values.view(batch_size, res.singular_values.shape[-1])

            if a.numel() > 0:
                for i in range(batch_size):
                    sol, residuals, rank, singular_values = ref(
                        a_3d.select(0, i).numpy(),
                        b_3d.select(0, i).numpy()
                    )
                    # Singular values are None when lapack_driver='gelsy' in SciPy
                    if singular_values is None:
                        singular_values = []
                    self.assertEqual(sol, solution_3d.select(0, i), atol=1e-5, rtol=1e-5)
                    self.assertEqual(rank, select_if_not_empty(rank_1d, i), atol=1e-5, rtol=1e-5)
                    self.assertEqual(singular_values, singular_values_2d.select(0, i), atol=1e-5, rtol=1e-5)

                    # SciPy and NumPy operate only on non-batched input and
                    # return an empty array with shape (0,) if rank(a) != n
                    # in PyTorch the batched inputs are supported and
                    # matrices in the batched input can have different ranks
                    # we compute residuals only if all matrices have rank == n
                    # see https://github.com/pytorch/pytorch/issues/56483
                    if m > n:
                        if torch.all(rank_1d == n):
                            self.assertEqual(
                                residuals, select_if_not_empty(residuals_2d, i), atol=1e-5, rtol=1e-5, exact_dtype=False
                            )
                        else:
                            self.assertTrue(residuals_2d.numel() == 0)

            else:
                self.assertEqual(res.solution.shape, (*a.shape[:-2], n, nrhs))
                self.assertEqual(res.rank.shape, a.shape[:-2])

                # residuals are not always computed (and have non-zero shape)
                if m > n and driver != "gelsy":
                    self.assertEqual(res.residuals.shape, (*a.shape[:-2], 0))
                else:
                    self.assertEqual(res.residuals.shape, (0, ))

                # singular_values are not always computed (and have non-zero shape)
                if driver == "default" or driver == "gelsd" or driver == "gelss":
                    self.assertEqual(res.singular_values.shape, (*a.shape[:-2], min(m, n)))
                else:
                    self.assertEqual(res.singular_values.shape, (0, ))

        def check_correctness_scipy(a, b, res, driver, cond):
            # SciPy provides 3 driver options: gelsd, gelss, gelsy
            if TEST_SCIPY and driver in ('gelsd', 'gelss', 'gelsy'):
                import scipy.linalg

                def scipy_ref(a, b):
                    return scipy.linalg.lstsq(a, b, lapack_driver=driver, cond=cond)
                check_correctness_ref(a, b, res, scipy_ref, driver=driver)

        def check_correctness_numpy(a, b, res, driver, rcond):
            # NumPy uses only gelsd routine
            if driver == 'gelsd':

                def numpy_ref(a, b):
                    return np.linalg.lstsq(a, b, rcond=rcond)
                check_correctness_ref(a, b, res, numpy_ref)

        version = torch.testing._internal.common_cuda._get_torch_cuda_version()
        cusolver_available = (version >= (10, 2))

        ms = [2 ** i for i in range(5)]
        m_ge_n_sizes = [(m, m // 2) for m in ms] + [(m, m) for m in ms]
        # cases m < n are only supported on CPU and for cuSOLVER path on CUDA
        m_l_n_sizes = [(m // 2, m) for m in ms]
        include_m_l_n_case = (cusolver_available or device == 'cpu')
        matrix_sizes = m_ge_n_sizes + (m_l_n_sizes if include_m_l_n_case else [])
        batches = [(), (2,), (2, 2), (2, 2, 2)]
        # we generate matrices with singular values sampled from a normal distribution,
        # that is why we use `cond=1.0`, the mean to cut roughly half of all
        # the singular values and compare whether torch.linalg.lstsq agrees with
        # SciPy and NumPy.
        # if rcond is True then set value for it based on the used algorithm
        # rcond == -1 or any other negative value forces LAPACK to use machine precision tolerance
        rconds = (None, True, -1)

        for batch, matrix_size, driver, rcond in itertools.product(batches, matrix_sizes, drivers, rconds):
            # keep the rcond value if it is None or -1, set the driver specific value if it is True
            if rcond and rcond != -1:
                if driver in ('gelss', 'gelsd'):
                    # SVD based algorithm; set to zero roughly half of all the singular values
                    rcond = 1.0
                else:
                    # driver == 'gelsy'
                    # QR based algorithm; setting the value too high might lead to non-unique solutions and flaky tests
                    rcond = 1e-4

            # specifying rcond value has no effect for gels driver so no need to run the tests again
            if driver == 'gels' and rcond is not None:
                continue

            shape = batch + matrix_size
            a = random_well_conditioned_matrix(*shape, dtype=dtype, device=device)
            b = torch.rand(*shape, dtype=dtype, device=device)

            m = a.size(-2)
            n = a.size(-1)
            res = torch.linalg.lstsq(a, b, rcond=rcond, driver=driver)
            sol = res.solution

            # Only checks gelsd, gelss, gelsy drivers
            check_correctness_scipy(a, b, res, driver, rcond)

            # Only checks gelsd driver
            check_correctness_numpy(a, b, res, driver, rcond)

            # gels driver is not checked by comparing to NumPy or SciPy implementation
            # because NumPy and SciPy do not implement this driver
            if driver == 'gels' and rcond is None:
                check_solution_correctness(a, b, sol)

    @skipCUDAIfNoMagma
    @skipCPUIfNoLapack
    @dtypes(torch.float, torch.double, torch.cfloat, torch.cdouble)
    def test_linalg_lstsq_batch_broadcasting(self, device, dtype):
        from torch.testing._internal.common_utils import random_well_conditioned_matrix

        def check_correctness(a, b):
            sol = torch.linalg.lstsq(a, b).solution
            sol2 = a.pinverse() @ b
            self.assertEqual(sol, sol2, rtol=1e-5, atol=1e-5)

        ms = [2 ** i for i in range(5)]
        batches = [(), (0,), (2,), (2, 2), (2, 2, 2)]
        # the case when a single matrix is batch-broadcasted over the rhs
        for m, batch in itertools.product(ms, batches):
            a = random_well_conditioned_matrix(m, m, dtype=dtype, device=device).view(*([1] * len(batch)), m, m)
            b = torch.rand(*(batch + (m, m)), dtype=dtype, device=device)
            check_correctness(a, b)

        # cases with broadcastable shapes
        for m in ms:
            a = random_well_conditioned_matrix(1, 3, 1, 3, m, m, dtype=dtype, device=device)
            b = torch.rand(3, 1, 3, 1, m, m // 2, dtype=dtype, device=device)
            check_correctness(a, b)

            # rhs are vectors, not matrices in this test
            b = torch.rand(3, 1, 3, 1, m, dtype=dtype, device=device)
            # unsqueeze for b because `check_correctness` checks against
            # a.pinverse() @ b, which requires b to be a matrix
            check_correctness(a, b.unsqueeze(-1))

            a = random_well_conditioned_matrix(3, 1, 3, 1, m, m, dtype=dtype, device=device)
            b = torch.rand(1, 3, 1, 3, m, m // 2, dtype=dtype, device=device)
            check_correctness(a, b)

            # rhs are vectors, not matrices in this test
            b = torch.rand(1, 3, 1, 3, m, dtype=dtype, device=device)
            check_correctness(a, b.unsqueeze(-1))

    @skipCPUIfNoLapack
    @skipCUDAIfNoMagma
    @dtypes(torch.float, torch.double, torch.cfloat, torch.cdouble)
    def test_linalg_lstsq_input_checks(self, device, dtype):
        # check empty inputs
        # empty batches
        a = torch.rand(0, 0, 3, 3, dtype=dtype, device=device)
        b = torch.rand(0, 0, 3, 2, dtype=dtype, device=device)
        self.assertEqual(
            torch.linalg.lstsq(a, b)[0],
            torch.zeros(0, 0, 3, 2, dtype=dtype, device=device)
        )
        # empty a and b
        a = torch.rand(2, 2, 0, 0, dtype=dtype, device=device)
        b = torch.rand(2, 2, 0, 0, dtype=dtype, device=device)
        self.assertEqual(
            torch.linalg.lstsq(a, b)[0],
            torch.zeros(2, 2, 0, 0, dtype=dtype, device=device)
        )
        # empty a and b
        a = torch.rand(2, 2, 3, 0, dtype=dtype, device=device)
        b = torch.rand(2, 2, 3, 0, dtype=dtype, device=device)
        self.assertEqual(
            torch.linalg.lstsq(a, b)[0],
            torch.zeros(2, 2, 0, 0, dtype=dtype, device=device)
        )
        # empty a but not b
        a = torch.rand(2, 2, 3, 0, dtype=dtype, device=device)
        b = torch.rand(2, 2, 3, 2, dtype=dtype, device=device)
        self.assertEqual(
            torch.linalg.lstsq(a, b)[0],
            torch.zeros(2, 2, 0, 2, dtype=dtype, device=device)
        )

        # empty a and b
        if torch.device(device).type == 'cpu':
            # only CPU since CUDA does not support overdetermined systems
            a = torch.rand(2, 2, 0, 3, dtype=dtype, device=device)
            b = torch.rand(2, 2, 0, 3, dtype=dtype, device=device)
            self.assertEqual(
                torch.linalg.lstsq(a, b)[0],
                torch.zeros(2, 2, 3, 3, dtype=dtype, device=device)
            )

        a = torch.rand(2, 3, dtype=dtype, device=device)
        b = torch.rand(3, dtype=dtype, device=device)

        with self.assertRaisesRegex(RuntimeError, 'input must have at least 2 dimensions'):
            torch.linalg.lstsq(b, b)

        with self.assertRaisesRegex(RuntimeError, 'other must have at least 1 dimension'):
            torch.linalg.lstsq(a, torch.tensor(1, dtype=dtype, device=device))

        with self.assertRaisesRegex(RuntimeError, r'input.size\(-2\) should match other.size\(-1\)'):
            torch.linalg.lstsq(a, b)

        with self.assertRaisesRegex(RuntimeError, r'input.size\(-2\) should match other.size\(-2\)'):
            torch.linalg.lstsq(a, b.unsqueeze(-1))

        def complement_device(device):
            if device == 'cpu' and torch.cuda.is_available():
                return 'cuda'
            else:
                return 'cpu'

        a = torch.rand(2, 2, 2, 2, dtype=dtype, device=device)
        b = torch.rand(2, 2, 2, dtype=dtype, device=complement_device(device))
        if a.device != b.device:
            with self.assertRaisesRegex(RuntimeError, 'be on the same device'):
                torch.linalg.lstsq(a, b)

        b = (torch.rand(2, 2, 2, dtype=dtype, device=device) * 100).long()
        with self.assertRaisesRegex(RuntimeError, 'the same dtype'):
            torch.linalg.lstsq(a, b)

        a = torch.rand(2, 2, 2, 2, dtype=dtype, device=device)
        b = torch.rand(2, 2, 2, dtype=dtype, device=device)

        if device != 'cpu':
            with self.assertRaisesRegex(RuntimeError, '`driver` other than `gels` is not supported on CUDA'):
                torch.linalg.lstsq(a, b, driver='fictitious_driver')
        # if on cpu
        else:
            with self.assertRaisesRegex(RuntimeError, r'parameter `driver` should be one of \(gels, gelsy, gelsd, gelss\)'):
                torch.linalg.lstsq(a, b, driver='fictitious_driver')

        # cuSOLVER path supports underdetermined systems
        version = torch.testing._internal.common_cuda._get_torch_cuda_version()
        cusolver_not_available = (version < (10, 1))

        if device != 'cpu' and cusolver_not_available:
            a = torch.rand(2, 3, dtype=dtype, device=device)
            b = torch.rand(2, 1, dtype=dtype, device=device)
            with self.assertRaisesRegex(RuntimeError, r'only overdetermined systems'):
                torch.linalg.lstsq(a, b)

    @skipCUDAIfNoMagma
    @skipCPUIfNoLapack
    @dtypes(*floating_and_complex_types())
    def test_cholesky(self, device, dtype):
        from torch.testing._internal.common_utils import random_hermitian_pd_matrix

        def run_test(shape, batch, contiguous):
            A = random_hermitian_pd_matrix(shape, *batch, dtype=dtype, device=device)
            if A.numel() > 0 and not contiguous:
                A = A.mT
                self.assertFalse(A.is_contiguous())
            expected_L = np.linalg.cholesky(A.cpu().numpy())
            actual_L = torch.linalg.cholesky(A)

            # For fp32 individual entries in matrices can differ between PyTorch and NumPy
            # Let's compare the norms of matrices instead
            if A.numel() > 0 and dtype in [torch.float32, torch.complex64]:
                # axis is specified to calculate matrix norm for batched input
                expected_norm = np.linalg.norm(expected_L, ord=1, axis=(-2, -1))
                actual_norm = torch.linalg.norm(actual_L, ord=1, axis=(-2, -1))
                # Compare the norms with standard tolerances
                self.assertEqual(actual_norm, expected_norm)
                # and individual values with a higher tolerance
                self.assertEqual(actual_L, expected_L, atol=1e-2, rtol=1e-5)
            else:
                self.assertEqual(actual_L, expected_L)

        shapes = (0, 3, 5)
        batches = ((), (3, ), (2, 2))
        larger_input_case = [(100, (5, ), True)]
        for shape, batch, contiguous in list(itertools.product(shapes, batches, (True, False))) + larger_input_case:
            run_test(shape, batch, contiguous)

        # check the out= variant
        A = random_hermitian_pd_matrix(3, 3, dtype=dtype, device=device)
        out = torch.empty_like(A)
        ans = torch.linalg.cholesky(A, out=out)
        self.assertEqual(ans, out)
        expected = torch.linalg.cholesky(A)
        self.assertEqual(expected, out)

        # check the upper= variant
        expected = torch.linalg.cholesky(A).mH
        actual = torch.linalg.cholesky(A, upper=True)
        self.assertEqual(expected, actual)

    @skipCUDAIfNoMagma
    @skipCPUIfNoLapack
    @dtypes(*floating_and_complex_types())
    def test_cholesky_errors_and_warnings(self, device, dtype):
        from torch.testing._internal.common_utils import random_hermitian_pd_matrix

        # cholesky requires the input to be a square matrix or batch of square matrices
        A = torch.randn(2, 3, device=device, dtype=dtype)
        with self.assertRaisesRegex(RuntimeError, r'must be batches of square matrices'):
            torch.linalg.cholesky(A)
        A = torch.randn(2, 2, 3, device=device, dtype=dtype)
        with self.assertRaisesRegex(RuntimeError, r'must be batches of square matrices'):
            torch.linalg.cholesky(A)
        with self.assertRaisesRegex(np.linalg.LinAlgError, r'Last 2 dimensions of the array must be square'):
            np.linalg.cholesky(A.cpu().numpy())

        # cholesky requires the input to be at least 2 dimensional tensor
        A = torch.randn(2, device=device, dtype=dtype)
        with self.assertRaisesRegex(RuntimeError, r'must have at least 2 dimensions'):
            torch.linalg.cholesky(A)
        with self.assertRaisesRegex(np.linalg.LinAlgError,
                                    r'1-dimensional array given\. Array must be at least two-dimensional'):
            np.linalg.cholesky(A.cpu().numpy())

        # if the input matrix is not positive definite, an error should be raised
        A = torch.eye(3, 3, dtype=dtype, device=device)
        A[-1, -1] = 0  # Now A is not positive definite
        with self.assertRaisesRegex(torch.linalg.LinAlgError, r'minor of order 3 is not positive-definite'):
            torch.linalg.cholesky(A)
        with self.assertRaisesRegex(np.linalg.LinAlgError, r'Matrix is not positive definite'):
            np.linalg.cholesky(A.cpu().numpy())

        # if at least one matrix in the batch is singular, an error should be raised
        A = torch.eye(3, 3, dtype=dtype, device=device)
        A = A.reshape((1, 3, 3))
        A = A.repeat(5, 1, 1)
        A[4, -1, -1] = 0  # Now A[4] is not positive definite
        with self.assertRaisesRegex(torch.linalg.LinAlgError, r'\(Batch element 4\): The factorization could not be completed'):
            torch.linalg.cholesky(A)

        # if out tensor with wrong shape is passed a warning is given
        A = random_hermitian_pd_matrix(3, dtype=dtype, device=device)
        out = torch.empty(2, 3, dtype=dtype, device=device)
        with warnings.catch_warnings(record=True) as w:
            # Trigger warning
            torch.linalg.cholesky(A, out=out)
            # Check warning occurs
            self.assertEqual(len(w), 1)
            self.assertTrue("An output with one or more elements was resized" in str(w[-1].message))

        # dtypes should be safely castable
        out = torch.empty(*A.shape, dtype=torch.int, device=device)
        with self.assertRaisesRegex(RuntimeError, "but got result with dtype Int"):
            torch.linalg.cholesky(A, out=out)

        # device should match
        if torch.cuda.is_available():
            wrong_device = 'cpu' if self.device_type != 'cpu' else 'cuda'
            out = torch.empty(0, device=wrong_device, dtype=dtype)
            with self.assertRaisesRegex(RuntimeError, "Expected result and input tensors to be on the same device"):
                torch.linalg.cholesky(A, out=out)

    @skipCUDAIfNoMagma
    @skipCPUIfNoLapack
    @dtypes(torch.float64, torch.complex128)
    def test_cholesky_hermitian_grad(self, device, dtype):
        # Check that the gradient is Hermitian (or symmetric)
        def run_test(shape):
            root = torch.rand(*shape, dtype=dtype, device=device)
            root = torch.matmul(root, root.mH)
            root.requires_grad_()
            chol = torch.linalg.cholesky(root).sum().backward()
            self.assertEqual(root.grad, root.grad.mH)

        shapes = ((3, 3), (1, 1, 3, 3))
        for shape in shapes:
            run_test(shape)

    # NOTE: old_cholesky* tests were moved here from test_torch.py and test_autograd.py
    @slowTest
    @skipCUDAIfNoMagma
    @skipCPUIfNoLapack
    @dtypes(torch.double)
    def test_old_cholesky_batched_many_batches(self, device, dtype):
        from torch.testing._internal.common_utils import random_symmetric_pd_matrix

        def cholesky_test_helper(n, batchsize, device, upper):
            A = random_symmetric_pd_matrix(n, batchsize, dtype=dtype, device=device)
            chol_fact = torch.cholesky(A, upper=upper)
            if upper:
                # Correctness check
                self.assertEqual(A, chol_fact.mT.matmul(chol_fact))
                # Upper triangular check
                self.assertEqual(chol_fact, chol_fact.triu())
            else:
                # Correctness check
                self.assertEqual(A, chol_fact.matmul(chol_fact.mT))
                # Lower triangular check
                self.assertEqual(chol_fact, chol_fact.tril())

        for upper, batchsize in itertools.product([True, False], [262144, 524288]):
            cholesky_test_helper(2, batchsize, device, upper)

    @precisionOverride({torch.float32: 1e-4, torch.complex64: 1e-4})
    @skipCUDAIfNoMagma
    @skipCPUIfNoLapack
    @dtypes(*floating_and_complex_types())
    def test_old_cholesky_batched(self, device, dtype):
        from torch.testing._internal.common_utils import random_hermitian_pd_matrix

        def cholesky_test_helper(n, batch_dims, upper):
            A = random_hermitian_pd_matrix(n, *batch_dims, dtype=dtype, device=device)
            cholesky_exp = torch.stack([m.cholesky(upper=upper) for m in A.reshape(-1, n, n)])
            cholesky_exp = cholesky_exp.reshape_as(A)
            self.assertEqual(cholesky_exp, torch.cholesky(A, upper=upper))

        for upper, batchsize in itertools.product([True, False], [(3,), (3, 4), (2, 3, 4)]):
            cholesky_test_helper(3, batchsize, upper)

    @precisionOverride({torch.float32: 1e-4, torch.complex64: 1e-4})
    @skipCUDAIfNoMagma
    @skipCPUIfNoLapack
    @dtypes(*floating_and_complex_types())
    @tf32_on_and_off(0.01)
    def test_old_cholesky(self, device, dtype):
        from torch.testing._internal.common_utils import random_hermitian_pd_matrix

        A = random_hermitian_pd_matrix(10, dtype=dtype, device=device)

        # default Case
        C = torch.cholesky(A)
        B = torch.mm(C, C.t().conj())
        self.assertEqual(A, B, atol=1e-14, rtol=0)

        # test Upper Triangular
        U = torch.cholesky(A, True)
        B = torch.mm(U.t().conj(), U)
        self.assertEqual(A, B, atol=1e-14, rtol=0, msg='cholesky (upper) did not allow rebuilding the original matrix')

        # test Lower Triangular
        L = torch.cholesky(A, False)
        B = torch.mm(L, L.t().conj())
        self.assertEqual(A, B, atol=1e-14, rtol=0, msg='cholesky (lower) did not allow rebuilding the original matrix')

    @skipCUDAIfNoMagma
    @skipCPUIfNoLapack
    @dtypes(*floating_and_complex_types())
    def test_old_cholesky_empty(self, device, dtype):
        def run_test(upper):
            A = torch.empty(0, 0, dtype=dtype, device=device)
            chol = torch.cholesky(A, upper)
            chol_A = torch.matmul(chol, chol.t().conj())
            self.assertEqual(A, chol_A)
        for upper in [True, False]:
            run_test(upper)

    # Test for issue
    # https://github.com/pytorch/pytorch/issues/57032
    # torch.cholesky with upper=True for batched CUDA inputs was wrong
    # it was using the lower triangular part instead of the upper one
    @onlyCUDA
    @skipCUDAIfNoMagma
    @dtypes(*floating_and_complex_types())
    def test_old_cholesky_batched_upper(self, device, dtype):
        from torch.testing._internal.common_utils import random_hermitian_pd_matrix

        batchsize = 2
        A = random_hermitian_pd_matrix(3, batchsize, dtype=dtype, device=device)
        A_triu = A.triu()  # fill the lower triangular part with zero

        U = torch.cholesky(A_triu, upper=True)

        reconstruct_A = U.mH @ U
        self.assertEqual(A, reconstruct_A)

    @skipCUDAIfNoMagmaAndNoCusolver
    @skipCPUIfNoLapack
    @dtypes(*floating_and_complex_types())
    def test_cholesky_ex(self, device, dtype):
        from torch.testing._internal.common_utils import random_hermitian_pd_matrix

        def run_test(n, batch):
            A = random_hermitian_pd_matrix(n, *batch, dtype=dtype, device=device)
            expected_L = np.linalg.cholesky(A.cpu().numpy())
            expected_info = torch.zeros(A.shape[:-2], dtype=torch.int32, device=device)
            actual_L, actual_info = torch.linalg.cholesky_ex(A)

            # For fp32 individual entries in matrices can differ between PyTorch and NumPy
            # Let's compare the norms of matrices instead
            if A.numel() > 0 and dtype in [torch.float32, torch.complex64]:
                # axis is specified to calculate matrix norm for batched input
                expected_norm = np.linalg.norm(expected_L, ord=1, axis=(-2, -1))
                actual_norm = torch.linalg.norm(actual_L, ord=1, axis=(-2, -1))
                # Compare the norms with standard tolerances
                self.assertEqual(actual_norm, expected_norm)
                # and individual values with a higher tolerance
                self.assertEqual(actual_L, expected_L, atol=1e-2, rtol=1e-5)
            else:
                self.assertEqual(actual_L, expected_L)
            self.assertEqual(actual_info, expected_info)

        ns = (0, 3, 5)
        batches = ((), (2, ), (2, 1))
        for n, batch in itertools.product(ns, batches):
            run_test(n, batch)

    @skipCUDAIfNoMagmaAndNoCusolver
    @skipCPUIfNoLapack
    @dtypes(*floating_and_complex_types())
    def test_cholesky_ex_non_pd(self, device, dtype):
        # if the input matrix is not positive definite, info with positive integer is returned
        A = torch.eye(3, 3, dtype=dtype, device=device)
        A[-1, -1] = 0  # Now A is singular
        _, info = torch.linalg.cholesky_ex(A)
        self.assertEqual(info, 3)
        with self.assertRaisesRegex(torch.linalg.LinAlgError, r'minor of order 3 is not positive-definite'):
            torch.linalg.cholesky_ex(A, check_errors=True)

        # if at least one matrix in the batch is not positive definite,
        # batched info with positive integer for the corresponding matrix is returned
        A = torch.eye(3, 3, dtype=dtype, device=device)
        A = A.reshape((1, 3, 3))
        A = A.repeat(5, 1, 1)
        A[3, -2, -2] = 0  # Now A[3] is singular
        _, info = torch.linalg.cholesky_ex(A)

        expected_info = torch.zeros(A.shape[:-2], dtype=torch.int32, device=device)
        expected_info[3] = 2
        self.assertEqual(info, expected_info)
        with self.assertRaisesRegex(torch.linalg.LinAlgError, r'\(Batch element 3\): The factorization could not be completed'):
            torch.linalg.cholesky_ex(A, check_errors=True)

    @skipCUDAIfNoMagmaAndNoCusolver
    @skipCPUIfNoLapack
    @dtypes(*floating_and_complex_types())
    def test_cholesky_ex_out_info_error(self, device, dtype):
        from torch.testing._internal.common_utils import random_hermitian_pd_matrix

        # dtype for info must be torch.int32
        A = random_hermitian_pd_matrix(3, dtype=dtype, device=device)
        L = torch.empty(A.shape, dtype=dtype, device=device)
        info = torch.empty(A.shape[:-2], dtype=torch.int64, device=device)
        with self.assertRaisesRegex(RuntimeError, "but got info with dtype Long"):
            torch.linalg.cholesky_ex(A, out=(L, info))

    @onlyCPU
    @skipCPUIfNoLapack
    @dtypes(torch.float64, torch.complex128)
    def test_old_cholesky_autograd(self, device, dtype):
        def func(root, upper):
            x = 0.5 * (root + root.mH)
            return torch.cholesky(x, upper)

        def run_test(upper, dims):
            root = torch.rand(*dims, dtype=dtype, device=device, requires_grad=True)
            root = root + torch.eye(dims[-1])

            gradcheck(func, [root, upper])
            gradgradcheck(func, [root, upper])

            root = torch.rand(*dims, dtype=dtype, device=device)
            root = torch.matmul(root, root.mH)
            root.requires_grad_()
            chol = root.cholesky().sum().backward()
            self.assertEqual(root.grad, root.grad.mH)  # Check the gradient is hermitian

        for upper, dims in itertools.product([True, False], [(3, 3), (4, 3, 2, 2)]):
            run_test(upper, dims)

    def _test_addr_vs_numpy(self, device, dtype, beta=1, alpha=1):
        def check(m, a, b, beta, alpha):
            if dtype == torch.bfloat16:
                a_np = a.to(torch.double).cpu().numpy()
                b_np = b.to(torch.double).cpu().numpy()
                m_np = m.to(torch.double).cpu().numpy()
                exact_dtype = False
            else:
                a_np = a.cpu().numpy()
                b_np = b.cpu().numpy()
                m_np = m.cpu().numpy()
                exact_dtype = True
            if beta == 0:
                expected = alpha * np.outer(a_np, b_np)
            else:
                expected = beta * m_np + alpha * np.outer(a_np, b_np)

            res = torch.addr(m, a, b, beta=beta, alpha=alpha)
            self.assertEqual(res, expected, exact_dtype=exact_dtype)

            # Test out variant
            out = torch.empty_like(res)
            torch.addr(m, a, b, beta=beta, alpha=alpha, out=out)
            self.assertEqual(out, expected, exact_dtype=exact_dtype)

        m = make_tensor((50, 50), device=device, dtype=dtype, low=-2, high=2)
        a = make_tensor((50,), device=device, dtype=dtype, low=-2, high=2)
        b = make_tensor((50,), device=device, dtype=dtype, low=-2, high=2)

        check(m, a, b, beta, alpha)

        # test transpose
        m_transpose = torch.transpose(m, 0, 1)
        check(m_transpose, a, b, beta, alpha)

        # test 0 strided tensor
        zero_strided = make_tensor((1,), device=device, dtype=dtype, low=-2, high=2).expand(50)
        check(m, zero_strided, b, beta, alpha)

        # test scalar
        m_scalar = torch.tensor(1, device=device, dtype=dtype)
        check(m_scalar, a, b, beta, alpha)

        # test nans and infs are not propagated to the output when beta == 0
        float_and_complex_dtypes = get_all_fp_dtypes() + get_all_complex_dtypes()
        if beta == 0 and dtype in float_and_complex_dtypes:
            m[0][10] = m[10][10] = m[20][20] = float('inf')
            m[1][10] = m[11][10] = m[21][20] = float('nan')
        check(m, a, b, 0, alpha)

    @dtypes(torch.bool)
    def test_addr_bool(self, device, dtype):
        self._test_addr_vs_numpy(device, dtype, beta=True, alpha=False)
        self._test_addr_vs_numpy(device, dtype, beta=False, alpha=True)
        self._test_addr_vs_numpy(device, dtype, beta=False, alpha=False)
        self._test_addr_vs_numpy(device, dtype, beta=True, alpha=True)

    @dtypes(*(get_all_int_dtypes()))
    def test_addr_integral(self, device, dtype):
        with self.assertRaisesRegex(RuntimeError,
                                    'argument beta must not be a floating point number.'):
            self._test_addr_vs_numpy(device, dtype, beta=2., alpha=1)
        with self.assertRaisesRegex(RuntimeError,
                                    'argument alpha must not be a floating point number.'):
            self._test_addr_vs_numpy(device, dtype, beta=2, alpha=1.)
        with self.assertRaisesRegex(RuntimeError,
                                    'Boolean beta only supported for Boolean results.'):
            self._test_addr_vs_numpy(device, dtype, beta=True, alpha=1)
        with self.assertRaisesRegex(RuntimeError,
                                    'Boolean alpha only supported for Boolean results.'):
            self._test_addr_vs_numpy(device, dtype, beta=2, alpha=True)

        # when beta is zero
        self._test_addr_vs_numpy(device, dtype, beta=0, alpha=2)
        # when beta is not zero
        self._test_addr_vs_numpy(device, dtype, beta=2, alpha=2)

    @precisionOverride({torch.bfloat16: 1e-1})
    @dtypes(*(get_all_fp_dtypes() + get_all_complex_dtypes()))
    def test_addr_float_and_complex(self, device, dtype):
        with self.assertRaisesRegex(RuntimeError,
                                    'Boolean beta only supported for Boolean results.'):
            self._test_addr_vs_numpy(device, dtype, beta=True, alpha=1)
        with self.assertRaisesRegex(RuntimeError,
                                    'Boolean alpha only supported for Boolean results.'):
            self._test_addr_vs_numpy(device, dtype, beta=2, alpha=True)

        # when beta is zero
        self._test_addr_vs_numpy(device, dtype, beta=0., alpha=2)
        # when beta is not zero
        self._test_addr_vs_numpy(device, dtype, beta=0.5, alpha=2)
        if dtype in get_all_complex_dtypes():
            self._test_addr_vs_numpy(device, dtype, beta=(0 + 0.1j), alpha=(0.2 - 0.2j))

    @dtypes(*itertools.product(get_all_dtypes(),
                               get_all_dtypes()))
    def test_outer_type_promotion(self, device, dtypes):
        a = torch.randn(5).to(device=device, dtype=dtypes[0])
        b = torch.randn(5).to(device=device, dtype=dtypes[1])
        for op in (torch.outer, torch.Tensor.outer, torch.ger, torch.Tensor.ger):
            result = op(a, b)
            self.assertEqual(result.dtype, torch.result_type(a, b))

    # don't use @dtypes decorator to avoid generating ~1700 tests per device
    def test_addr_type_promotion(self, device):
        for dtypes0, dtypes1, dtypes2 in product(get_all_dtypes(), repeat=3):
            a = make_tensor((5,), device=device, dtype=dtypes0, low=-2, high=2)
            b = make_tensor((5,), device=device, dtype=dtypes1, low=-2, high=2)
            m = make_tensor((5, 5), device=device, dtype=dtypes2, low=-2, high=2)

            desired_dtype = torch.promote_types(torch.promote_types(dtypes0, dtypes1),
                                                dtypes2)
            for op in (torch.addr, torch.Tensor.addr):
                result = op(m, a, b)
                self.assertEqual(result.dtype, desired_dtype)

    # Tests migrated from test_torch.py
    # 1) test the shape of the result tensor when there is empty input tensor
    # 2) test the Runtime Exception when there is scalar input tensor
    def test_outer_ger_addr_legacy_tests(self, device):
        for size in ((0, 0), (0, 5), (5, 0)):
            a = torch.rand(size[0], device=device)
            b = torch.rand(size[1], device=device)

            self.assertEqual(torch.outer(a, b).shape, size)
            self.assertEqual(torch.ger(a, b).shape, size)

            m = torch.empty(size, device=device)
            self.assertEqual(torch.addr(m, a, b).shape, size)

        m = torch.randn(5, 6, device=device)
        a = torch.randn(5, device=device)
        b = torch.tensor(6, device=device)
        self.assertRaises(RuntimeError, lambda: torch.outer(a, b))
        self.assertRaises(RuntimeError, lambda: torch.outer(b, a))
        self.assertRaises(RuntimeError, lambda: torch.ger(a, b))
        self.assertRaises(RuntimeError, lambda: torch.ger(b, a))
        self.assertRaises(RuntimeError, lambda: torch.addr(m, a, b))
        self.assertRaises(RuntimeError, lambda: torch.addr(m, b, a))

    # Tests torch.det and its alias, torch.linalg.det, vs. NumPy
    @skipCUDAIfNoMagma
    @skipCPUIfNoLapack
    @dtypes(torch.double, torch.cdouble)
    def test_det(self, device, dtype):
        tensors = (
            torch.randn((2, 2), device=device, dtype=dtype),
            torch.randn((129, 129), device=device, dtype=dtype),
            torch.randn((3, 52, 52), device=device, dtype=dtype),
            torch.randn((4, 2, 26, 26), device=device, dtype=dtype))


        ops = (torch.det, torch.Tensor.det,
               torch.linalg.det)
        for t in tensors:
            expected = np.linalg.det(t.cpu().numpy())
            for op in ops:
                actual = op(t)
                self.assertEqual(actual, expected)
                self.compare_with_numpy(op, np.linalg.det, t)

        # NOTE: det requires a 2D+ tensor
        t = torch.randn(1, device=device, dtype=dtype)
        with self.assertRaises(RuntimeError):
            op(t)

    @skipCUDAIfNoMagma
    @skipCPUIfNoLapack
    @dtypes(*floating_and_complex_types())
    @precisionOverride({torch.float32: 1e-4, torch.complex64: 1e-4})
    def test_eigh(self, device, dtype):
        from torch.testing._internal.common_utils import random_hermitian_matrix

        def run_test(shape, batch, uplo):
            matrix = random_hermitian_matrix(shape, *batch, dtype=dtype, device=device)
            expected_w, expected_v = np.linalg.eigh(matrix.cpu().numpy(), UPLO=uplo)
            actual_w, actual_v = torch.linalg.eigh(matrix, UPLO=uplo)
            self.assertEqual(actual_w, expected_w)
            # sign of eigenvectors is not unique and therefore absolute values are compared
            self.assertEqual(abs(actual_v), abs(expected_v))
            # additionally we can multiply the eigenvector with a phase factor e^{i\phi} and then compare the values
            # let's choose the convention that the first element of the eigenvectors from torch and numpy be the same
            # for real inputs, this phase factor is plus or minus one
            if matrix.numel() > 0:
                phase = torch.from_numpy(expected_v[..., 0, :]).to(device=device).div(actual_v[..., 0, :])
                actual_v_rotated = actual_v * phase.unsqueeze(-2).expand_as(actual_v)
                self.assertEqual(actual_v_rotated, expected_v)

            # check the out= variant
            out_w = torch.empty_like(actual_w)
            out_v = torch.empty_like(actual_v)
            ans_w, ans_v = torch.linalg.eigh(matrix, UPLO=uplo, out=(out_w, out_v))
            self.assertEqual(ans_w, out_w)
            self.assertEqual(ans_v, out_v)
            self.assertEqual(ans_w, actual_w)
            self.assertEqual(abs(ans_v), abs(actual_v))

        shapes = (0, 3, 5)
        batches = ((), (3, ), (2, 2))
        uplos = ["U", "L"]
        for shape, batch, uplo in itertools.product(shapes, batches, uplos):
            run_test(shape, batch, uplo)

    @skipCUDAIfNoMagma
    @skipCPUIfNoLapack
    @dtypes(*floating_and_complex_types())
    @precisionOverride({torch.float32: 1e-4, torch.complex64: 1e-4})
    def test_eigh_lower_uplo(self, device, dtype):
        def run_test(shape, batch, uplo):
            # check lower case uplo
            # use non-symmetric input to check whether uplo argument is working as intended
            matrix = torch.randn(shape, shape, *batch, dtype=dtype, device=device)
            expected_w, expected_v = np.linalg.eigh(matrix.cpu().numpy(), UPLO=uplo)
            actual_w, actual_v = torch.linalg.eigh(matrix, UPLO=uplo)
            self.assertEqual(actual_w, expected_w)
            self.assertEqual(abs(actual_v), abs(expected_v))

        uplos = ["u", "l"]
        for uplo in uplos:
            run_test(3, (2, 2), uplo)

    @skipCUDAIfNoMagma
    @skipCPUIfNoLapack
    @dtypes(*floating_and_complex_types())
    def test_eigh_errors_and_warnings(self, device, dtype):
        from torch.testing._internal.common_utils import random_hermitian_matrix

        # eigh requires a square matrix
        t = torch.randn(2, 3, device=device, dtype=dtype)
        with self.assertRaisesRegex(RuntimeError, "must be batches of square matrices"):
            torch.linalg.eigh(t)

        # eigh requires 'uplo' parameter to be 'U' or 'L'
        t = torch.randn(3, 3, device=device, dtype=dtype)
        for uplo in ["a", "wrong"]:
            with self.assertRaisesRegex(RuntimeError, "be \'L\' or \'U\'"):
                torch.linalg.eigh(t, UPLO=uplo)
            with self.assertRaisesRegex(ValueError, "be \'L\' or \'U\'"):
                np.linalg.eigh(t.cpu().numpy(), UPLO=uplo)

        # if non-empty out tensor with wrong shape is passed a warning is given
        a = random_hermitian_matrix(3, dtype=dtype, device=device)
        real_dtype = a.real.dtype if dtype.is_complex else dtype
        out_w = torch.empty(7, 7, dtype=real_dtype, device=device)
        out_v = torch.empty(7, 7, dtype=dtype, device=device)
        with warnings.catch_warnings(record=True) as w:
            # Trigger warning
            torch.linalg.eigh(a, out=(out_w, out_v))
            # Check warning occurs
            self.assertEqual(len(w), 2)
            self.assertTrue("An output with one or more elements was resized" in str(w[-2].message))
            self.assertTrue("An output with one or more elements was resized" in str(w[-1].message))

        # dtypes should be safely castable
        out_w = torch.empty(0, dtype=real_dtype, device=device)
        out_v = torch.empty(0, dtype=torch.int, device=device)
        with self.assertRaisesRegex(RuntimeError, "but got eigenvectors with dtype Int"):
            torch.linalg.eigh(a, out=(out_w, out_v))

        out_w = torch.empty(0, dtype=torch.int, device=device)
        out_v = torch.empty(0, dtype=dtype, device=device)
        with self.assertRaisesRegex(RuntimeError, "but got eigenvalues with dtype Int"):
            torch.linalg.eigh(a, out=(out_w, out_v))

        # device should match
        if torch.cuda.is_available():
            wrong_device = 'cpu' if self.device_type != 'cpu' else 'cuda'
            out_w = torch.empty(0, device=wrong_device, dtype=dtype)
            out_v = torch.empty(0, device=device, dtype=dtype)
            with self.assertRaisesRegex(RuntimeError, "tensors to be on the same device"):
                torch.linalg.eigh(a, out=(out_w, out_v))
            out_w = torch.empty(0, device=device, dtype=dtype)
            out_v = torch.empty(0, device=wrong_device, dtype=dtype)
            with self.assertRaisesRegex(RuntimeError, "tensors to be on the same device"):
                torch.linalg.eigh(a, out=(out_w, out_v))

    @skipCUDAIfNoMagma
    @skipCPUIfNoLapack
    @dtypes(*floating_and_complex_types())
    @precisionOverride({torch.float32: 1e-4, torch.complex64: 1e-4})
    def test_eigh_non_contiguous(self, device, dtype):
        from torch.testing._internal.common_utils import random_hermitian_matrix

        def run_test(matrix, uplo):
            self.assertFalse(matrix.is_contiguous())
            expected_w, expected_v = np.linalg.eigh(matrix.cpu().numpy(), UPLO=uplo)
            actual_w, actual_v = torch.linalg.eigh(matrix, UPLO=uplo)
            self.assertEqual(actual_w, expected_w)
            # sign of eigenvectors is not unique and therefore absolute values are compared
            self.assertEqual(abs(actual_v), abs(expected_v))

        def run_test_permuted(shape, batch, uplo):
            # check for permuted / transposed inputs
            matrix = random_hermitian_matrix(shape, *batch, dtype=dtype, device=device)
            matrix = matrix.mT
            run_test(matrix, uplo)

        def run_test_skipped_elements(shape, batch, uplo):
            # check for inputs with skipped elements
            matrix = random_hermitian_matrix(shape, *batch, dtype=dtype, device=device)
            matrix = matrix[::2]
            run_test(matrix, uplo)

        shapes = (3, 5)
        batches = ((4, ), (4, 2))
        uplos = ["U", "L"]
        for shape, batch, uplo in itertools.product(shapes, batches, uplos):
            run_test_permuted(shape, batch, uplo)
            run_test_skipped_elements(shape, batch, uplo)

    @skipCUDAIfNoMagma
    @skipCPUIfNoLapack
    @dtypes(torch.float64, torch.complex128)
    def test_eigh_hermitian_grad(self, device, dtype):
        from torch.testing._internal.common_utils import random_hermitian_matrix

        def run_test(dims, uplo):
            x = random_hermitian_matrix(dims[-1], *dims[:-2], device=device, dtype=dtype).requires_grad_()
            w, v = torch.linalg.eigh(x)
            (w.sum() + abs(v).sum()).backward()
            self.assertEqual(x.grad, x.grad.mH)  # Check the gradient is Hermitian

        for dims, uplo in itertools.product([(3, 3), (1, 1, 3, 3)], ["L", "U"]):
            run_test(dims, uplo)

    @skipCUDAIfNoMagma
    @skipCPUIfNoLapack
    @dtypes(*floating_and_complex_types())
    @precisionOverride({torch.float32: 1e-4, torch.complex64: 1e-4})
    def test_eigvalsh(self, device, dtype):
        from torch.testing._internal.common_utils import random_hermitian_matrix

        def run_test(shape, batch, uplo):
            matrix = random_hermitian_matrix(shape, *batch, dtype=dtype, device=device)
            expected_w = np.linalg.eigvalsh(matrix.cpu().numpy(), UPLO=uplo)
            actual_w = torch.linalg.eigvalsh(matrix, UPLO=uplo)
            self.assertEqual(actual_w, expected_w)

            # check the out= variant
            out = torch.empty_like(actual_w)
            ans = torch.linalg.eigvalsh(matrix, UPLO=uplo, out=out)
            self.assertEqual(ans, out)
            self.assertEqual(ans, actual_w)

        shapes = (0, 3, 5)
        batches = ((), (3, ), (2, 2))
        uplos = ["U", "L"]
        for shape, batch, uplo in itertools.product(shapes, batches, uplos):
            run_test(shape, batch, uplo)

    @skipCUDAIfNoMagma
    @skipCPUIfNoLapack
    @dtypes(*floating_and_complex_types())
    def test_eigvalsh_errors_and_warnings(self, device, dtype):
        # eigvalsh requires a square matrix
        t = torch.randn(2, 3, device=device, dtype=dtype)
        with self.assertRaisesRegex(RuntimeError, "must be batches of square matrices"):
            torch.linalg.eigvalsh(t)

        # eigvalsh requires 'uplo' parameter to be 'U' or 'L'
        t = torch.randn(3, 3, device=device, dtype=dtype)
        for uplo in ["a", "wrong"]:
            with self.assertRaisesRegex(RuntimeError, "be \'L\' or \'U\'"):
                torch.linalg.eigvalsh(t, UPLO=uplo)
            with self.assertRaisesRegex(ValueError, "be \'L\' or \'U\'"):
                np.linalg.eigvalsh(t.cpu().numpy(), UPLO=uplo)

        # if non-empty out tensor with wrong shape is passed a warning is given
        real_dtype = t.real.dtype if dtype.is_complex else dtype
        out = torch.empty_like(t).to(real_dtype)
        with warnings.catch_warnings(record=True) as w:
            # Trigger warning
            torch.linalg.eigvalsh(t, out=out)
            # Check warning occurs
            self.assertEqual(len(w), 1)
            self.assertTrue("An output with one or more elements was resized" in str(w[-1].message))

        # dtypes should be safely castable
        out = torch.empty(0, dtype=torch.int, device=device)
        with self.assertRaisesRegex(RuntimeError, "but got result with dtype Int"):
            torch.linalg.eigvalsh(t, out=out)

        # device should match
        if torch.cuda.is_available():
            wrong_device = 'cpu' if self.device_type != 'cpu' else 'cuda'
            out = torch.empty(0, device=wrong_device, dtype=dtype)
            with self.assertRaisesRegex(RuntimeError, "tensors to be on the same device"):
                torch.linalg.eigvalsh(t, out=out)

    @skipCUDAIfNoMagma
    @skipCPUIfNoLapack
    @dtypes(*floating_and_complex_types())
    @precisionOverride({torch.float32: 1e-4, torch.complex64: 1e-4})
    def test_eigvalsh_non_contiguous(self, device, dtype):
        from torch.testing._internal.common_utils import random_hermitian_matrix

        def run_test(matrix, uplo):
            self.assertFalse(matrix.is_contiguous())
            expected_w = np.linalg.eigvalsh(matrix.cpu().numpy(), UPLO=uplo)
            actual_w = torch.linalg.eigvalsh(matrix, UPLO=uplo)
            self.assertEqual(actual_w, expected_w)

        def run_test_permuted(shape, batch, uplo):
            # check for permuted / transposed inputs
            matrix = random_hermitian_matrix(shape, *batch, dtype=dtype, device=device)
            matrix = matrix.mT
            run_test(matrix, uplo)

        def run_test_skipped_elements(shape, batch, uplo):
            # check for inputs with skipped elements
            matrix = random_hermitian_matrix(shape, *batch, dtype=dtype, device=device)
            matrix = matrix[::2]
            run_test(matrix, uplo)

        shapes = (3, 5)
        batches = ((4, ), (4, 2))
        uplos = ["U", "L"]
        for shape, batch, uplo in itertools.product(shapes, batches, uplos):
            run_test_permuted(shape, batch, uplo)
            run_test_skipped_elements(shape, batch, uplo)

    @dtypes(*floating_and_complex_types())
    def test_kron(self, device, dtype):

        def run_test_case(a_shape, b_shape):
            a = torch.rand(a_shape, dtype=dtype, device=device)
            b = torch.rand(b_shape, dtype=dtype, device=device)

            expected = np.kron(a.cpu().numpy(), b.cpu().numpy())
            result = torch.kron(a, b)
            self.assertEqual(result, expected)

            # check the out= variant
            out = torch.empty_like(result)
            ans = torch.kron(a, b, out=out)
            self.assertEqual(ans, out)
            self.assertEqual(ans, result)

        shapes = [(4,), (2, 2), (1, 2, 3), (1, 2, 3, 3)]
        for a_shape, b_shape in itertools.product(shapes, reversed(shapes)):
            run_test_case(a_shape, b_shape)

    @dtypes(*floating_and_complex_types())
    def test_kron_non_contiguous(self, device, dtype):

        def run_test_transposed(a_shape, b_shape):
            # check for transposed case
            a = torch.rand(a_shape, dtype=dtype, device=device).mT
            b = torch.rand(b_shape, dtype=dtype, device=device).mT
            self.assertFalse(a.is_contiguous())
            self.assertFalse(b.is_contiguous())

            expected = np.kron(a.cpu().numpy(), b.cpu().numpy())
            result = torch.kron(a, b)
            self.assertEqual(result, expected)

            # check the out= variant
            out = torch.empty(result.mT.shape, dtype=dtype, device=device).mT
            self.assertFalse(out.is_contiguous())
            ans = torch.kron(a, b, out=out)
            self.assertEqual(ans, out)
            self.assertEqual(ans, result)

        def run_test_skipped_elements(a_shape, b_shape):
            # check for transposed case
            a = torch.rand(2 * a_shape[0], *a_shape[1:], dtype=dtype, device=device)[::2]
            b = torch.rand(2 * b_shape[0], *b_shape[1:], dtype=dtype, device=device)[::2]
            self.assertFalse(a.is_contiguous())
            self.assertFalse(b.is_contiguous())

            expected = np.kron(a.cpu().numpy(), b.cpu().numpy())
            result = torch.kron(a, b)
            self.assertEqual(result, expected)

            # check the out= variant
            out = torch.empty(2 * result.shape[0], *result.shape[1:], dtype=dtype, device=device)[::2]
            self.assertFalse(out.is_contiguous())
            ans = torch.kron(a, b, out=out)
            self.assertEqual(ans, out)
            self.assertEqual(ans, result)

        shapes = [(2, 2), (2, 2, 3), (2, 2, 3, 3)]
        for a_shape, b_shape in itertools.product(shapes, reversed(shapes)):
            # run_test_transposed(a_shape, b_shape)
            run_test_skipped_elements(a_shape, b_shape)

        # Test that kron perserve memory format
        a = torch.randn(1, 2, 3, 4, dtype=dtype, device=device).contiguous(memory_format=torch.channels_last)
        b = torch.randn(1, 2, 3, 4, dtype=dtype, device=device).contiguous(memory_format=torch.channels_last)
        c = torch.kron(a, b)
        self.assertTrue(c.is_contiguous(memory_format=torch.channels_last))
        torch.kron(a, b, out=c)
        self.assertTrue(c.is_contiguous(memory_format=torch.channels_last))
        c = c.contiguous(memory_format=torch.contiguous_format)
        torch.kron(a, b, out=c)
        self.assertTrue(c.is_contiguous(memory_format=torch.contiguous_format))


    @dtypes(*floating_and_complex_types())
    def test_kron_empty(self, device, dtype):

        def run_test_case(empty_shape):
            a = torch.eye(3, dtype=dtype, device=device)
            b = torch.empty(empty_shape, dtype=dtype, device=device)
            result = torch.kron(a, b)
            expected = np.kron(a.cpu().numpy(), b.cpu().numpy())
            self.assertEqual(result, expected)

            # NumPy doesn't work if the first argument is empty
            result = torch.kron(b, a)
            self.assertEqual(result.shape, expected.shape)

        empty_shapes = [(0,), (2, 0), (1, 0, 3)]
        for empty_shape in empty_shapes:
            run_test_case(empty_shape)

    @dtypes(*floating_and_complex_types())
    def test_kron_errors_and_warnings(self, device, dtype):
        # if non-empty out tensor with wrong shape is passed a warning is given
        a = torch.eye(3, dtype=dtype, device=device)
        b = torch.ones((2, 2), dtype=dtype, device=device)
        out = torch.empty_like(a)
        with warnings.catch_warnings(record=True) as w:
            # Trigger warning
            torch.kron(a, b, out=out)
            # Check warning occurs
            self.assertEqual(len(w), 1)
            self.assertTrue("An output with one or more elements was resized" in str(w[-1].message))

        # dtypes should match
        out = torch.empty_like(a).to(torch.int)
        with self.assertRaisesRegex(RuntimeError, "can't be cast to the desired output type"):
            torch.kron(a, b, out=out)

    # This test confirms that torch.linalg.norm's dtype argument works
    # as expected, according to the function's documentation
    @skipCUDAIfNoMagma
    def test_norm_dtype(self, device):
        def run_test_case(input_size, ord, keepdim, from_dtype, to_dtype):
            # Determine the best dtype to use for comparisons between tensors
            # of two different types
            def get_compare_dtype(type0, type1):
                types_32bit_based = [torch.float, torch.cfloat]
                is_complex = type0.is_complex or type1.is_complex

                if type0 in types_32bit_based or type1 in types_32bit_based:
                    return torch.cfloat if is_complex else torch.float
                else:
                    return torch.cdouble if is_complex else torch.double

            compare_dtype = get_compare_dtype(from_dtype, to_dtype)

            def get_value_type(dtype):
                if dtype == torch.cfloat:
                    return torch.float
                elif dtype == torch.cdouble:
                    return torch.double
                elif dtype == torch.complex32:
                    return torch.float16
                else:
                    return dtype

            msg = (
                f'input_size={input_size}, ord={ord}, keepdim={keepdim}, '
                f'from_dtype={from_dtype}, to_dtype={to_dtype}')
            input = torch.randn(*input_size, dtype=from_dtype, device=device)
            result = torch.linalg.norm(input, ord, keepdim=keepdim)
            if from_dtype.is_complex:
                # By default, norm downgrades a complex input to the corresponding real number type
                self.assertEqual(result.dtype, get_value_type(from_dtype), msg=msg)
            else:
                self.assertEqual(result.dtype, from_dtype, msg=msg)

            result_out = torch.empty((0), dtype=to_dtype, device=device)
            torch.linalg.norm(input, ord, keepdim=keepdim, out=result_out)
            self.assertEqual(result_out.dtype, to_dtype, msg=msg)
            self.assertEqual(result.to(compare_dtype), result_out.to(compare_dtype), msg=msg)

            result_with_dtype = torch.linalg.norm(input, ord, keepdim=keepdim, dtype=to_dtype)
            self.assertEqual(result_with_dtype.dtype, to_dtype, msg=msg)

            if from_dtype.is_complex:
                result_convert_first = torch.linalg.norm(input.to(to_dtype), ord, keepdim=keepdim)
                self.assertEqual(result_with_dtype.to(compare_dtype), result_convert_first.to(compare_dtype), msg=msg)
            else:
                self.assertEqual(result.to(compare_dtype), result_with_dtype.to(compare_dtype), msg=msg)

            result_out_with_dtype = torch.empty_like(result_with_dtype)
            torch.linalg.norm(input, ord, keepdim=keepdim, dtype=to_dtype, out=result_out_with_dtype)
            self.assertEqual(result_out_with_dtype.dtype, to_dtype, msg=msg)
            self.assertEqual(result_with_dtype, result_out_with_dtype, msg=msg)

        ord_vector = [0, 0.1, -0.1, 1, -1, 2, -2, 3, -3, 4.5, -4.5, inf, -inf, None]
        ord_matrix = ['fro', 'nuc', 1, -1, 2, -2, inf, -inf, None]
        S = 10
        test_cases = [
            ((S, ), ord_vector),
            ((S, S), ord_matrix),
        ]
        for keepdim in [True, False]:
            for input_size, ord_settings in test_cases:
                for ord in ord_settings:
                    if self.device_type == 'cpu' and not torch._C.has_lapack and ord in [2, -2, 'nuc']:
                        continue

                    dtypes = [torch.float, torch.double, torch.cfloat, torch.cdouble]
                    for from_dtype, to_dtype in itertools.product(dtypes, dtypes):
                        if from_dtype.is_complex and not to_dtype.is_complex:
                            continue
                        run_test_case(input_size, ord, keepdim, from_dtype, to_dtype)

        # Make sure that setting dtype != out.dtype raises an error
        dtype_pairs = [
            (torch.float, torch.double),
            (torch.double, torch.float),
            (torch.cfloat, torch.cdouble),
            (torch.cdouble, torch.cfloat),
        ]
        for keepdim in [True, False]:
            for input_size, ord_settings in test_cases:
                for ord in ord_settings:
                    for dtype, out_dtype in dtype_pairs:
                        input = torch.rand(*input_size)
                        result = torch.tensor([]).to(out_dtype)
                        with self.assertRaisesRegex(RuntimeError, r'provided dtype must match dtype of result'):
                            torch.linalg.norm(input, ord=ord, keepdim=keepdim, dtype=dtype, out=result)

    @dtypes(torch.float, torch.double, torch.cfloat, torch.cdouble, torch.bfloat16, torch.float16)
    def test_vector_norm(self, device, dtype):
        # This test compares torch.linalg.vector_norm's output with
        # torch.linalg.norm given a flattened tensor
        ord_vector = [0, 0.9, 1, 2, 3, inf, -0.5, -1, -2, -3, -inf]
        input_sizes = [
            (10, ),
            (4, 5),
            (3, 4, 5),
            (0, ),
            (0, 10),
            (0, 0),
            (10, 0, 10),
        ]

        def vector_norm_reference(input, ord, dim=None, keepdim=False, dtype=None):
            if dim is None:
                input_maybe_flat = input.flatten(0, -1)
            else:
                input_maybe_flat = input

            result = torch.linalg.norm(input_maybe_flat, ord, dim=dim, keepdim=keepdim, dtype=dtype)
            if keepdim and dim is None:
                result = result.reshape([1] * input.dim())
            return result

        def run_test_case(input, ord, dim, keepdim, norm_dtype):
            msg = f'input.size()={input.size()}, ord={ord}, dim={dim}, keepdim={keepdim}, dtype={dtype}, norm_dtype={norm_dtype}'
            error_msg = None
            if input.numel() == 0:
                if ord < 0:
                    error_msg = r'linalg.vector_norm of negative order cannot be performed on an empty tensor'
                elif ord == inf and (dim is None or input.size(dim) == 0):
                    error_msg = (
                        r'linalg.vector_norm cannot compute the infinity norm on an empty '
                        r'dimension because the operation does not have an identity')
            if error_msg is None:
                result_dtype_reference = vector_norm_reference(input, ord, dim=dim, keepdim=keepdim, dtype=norm_dtype)
                result_dtype = torch.linalg.vector_norm(input, ord, dim=dim, keepdim=keepdim, dtype=norm_dtype)
                self.assertEqual(result_dtype, result_dtype_reference, msg=msg)

                if norm_dtype is not None:
                    result_convert_before = torch.linalg.vector_norm(input.to(norm_dtype), ord, dim=dim, keepdim=keepdim)
                    if norm_dtype.is_complex:
                        result_convert_before = result_convert_before.to(norm_dtype)

                    result_out = torch.empty((0), dtype=norm_dtype, device=device)
                    torch.linalg.vector_norm(input, ord, dtype=norm_dtype, dim=dim, keepdim=keepdim, out=result_out)
                    self.assertEqual(result_convert_before, result_out, msg=msg)
                else:
                    result_out = torch.empty((0), dtype=result_dtype.dtype, device=device)
                    torch.linalg.vector_norm(input, ord, dim=dim, keepdim=keepdim, out=result_out)
                    self.assertEqual(result_dtype, result_out, msg=msg)
            else:
                with self.assertRaises(RuntimeError):
                    vector_norm_reference(input, ord, dim=dim, keepdim=keepdim)
                with self.assertRaisesRegex(RuntimeError, error_msg):
                    torch.linalg.vector_norm(input, ord, dim=dim, keepdim=keepdim)

        if dtype.is_complex:
            norm_dtypes = [None, torch.cfloat, torch.cdouble]
        else:
            norm_dtypes = [None, torch.float, torch.double, torch.cfloat, torch.cdouble, torch.float16, torch.bfloat16]

        for input_size, ord, keepdim, norm_dtype in product(input_sizes, ord_vector, [True, False], norm_dtypes):
            input = make_tensor(input_size, device, dtype, low=-9, high=9)
            for dim in [None, random.randint(0, len(input_size) - 1)]:
                run_test_case(
                    input,
                    ord,
                    dim,
                    keepdim,
                    norm_dtype)

    def test_vector_norm_dim_tuple_arg(self, device):
        test_cases = [
            # input size, dim, error, error message
            ((4, ), (0, ), None, None),
            ((4, ), (1, ), IndexError, r'Dimension out of range'),
            ((4, ), (-2, ), IndexError, r'Dimension out of range'),
            ((4, 3), (0, -1), None, None),
            ((4, 3), (0, 0), RuntimeError, r'dim 0 appears multiple times in the list of dims'),
            ((4, 3), (0, -2), RuntimeError, r'dim 0 appears multiple times in the list of dims'),
            ((4, 3), (0, 1.0), TypeError, r"argument 'dim' must be tuple of ints"),
            ((4, 3), (None, ), TypeError, r"argument 'dim' must be tuple of ints"),
        ]
        for input_size, dim_tuple, error, error_msg in test_cases:
            input = torch.randn(input_size, device=device)
            # vector_norm should accept a tuple or a list for dim arg
            for dim in [dim_tuple, list(dim_tuple)]:
                if error is None:
                    torch.linalg.vector_norm(input, dim=dim)
                else:
                    with self.assertRaises(error):
                        torch.linalg.vector_norm(input, dim=dim)

    # Test that linalg.vector_norm throws an error if the out tensor's dtype
    # does not match the expected output dtype
    @dtypes(torch.float, torch.double, torch.cfloat, torch.cdouble, torch.bfloat16, torch.float16)
    def test_vector_norm_out_dtype_error(self, device, dtype):
        input = torch.randn(10, device=device, dtype=dtype)
        dtypes = [None, torch.float, torch.double, torch.cfloat, torch.cdouble, torch.float16, torch.bfloat16]

        for norm_dtype, out_dtype in product(dtypes, dtypes):
            if out_dtype is None:
                continue

            if norm_dtype is None:
                if dtype == torch.cfloat:
                    expected_dtype = torch.float
                elif dtype == torch.cdouble:
                    expected_dtype = torch.double
                else:
                    expected_dtype = dtype
            else:
                expected_dtype = norm_dtype

            result = torch.empty((0), device=device, dtype=out_dtype)
            msg = f'norm_dtype: {norm_dtype}, out_dtype: {out_dtype}, expected_dtype: {expected_dtype}'

            if dtype.is_complex and norm_dtype is not None and not norm_dtype.is_complex:
                with self.assertRaisesRegex(RuntimeError, r"linalg.vector_norm expected complex 'dtype'", msg=msg):
                    torch.linalg.vector_norm(input, dtype=norm_dtype, out=result)

            elif out_dtype != expected_dtype:
                with self.assertRaisesRegex(RuntimeError, r'linalg.vector_norm expected out tensor dtype', msg=msg):
                    torch.linalg.vector_norm(input, dtype=norm_dtype, out=result)
            else:
                torch.linalg.vector_norm(input, dtype=norm_dtype, out=result)

    # This test compares torch.linalg.norm and numpy.linalg.norm to ensure that
    # their vector norm results match
    @dtypes(torch.float, torch.double)
    def test_norm_vector(self, device, dtype):
        def run_test_case(input, p, dim, keepdim):
            result = torch.linalg.norm(input, ord, dim, keepdim)
            input_numpy = input.cpu().numpy()
            result_numpy = np.linalg.norm(input_numpy, ord, dim, keepdim)

            msg = f'input.size()={input.size()}, ord={ord}, dim={dim}, keepdim={keepdim}, dtype={dtype}'
            self.assertEqual(result, result_numpy, msg=msg)

            result_out = torch.empty_like(result)
            torch.linalg.norm(input, ord, dim, keepdim, out=result_out)
            self.assertEqual(result, result_out, msg=msg)

        ord_vector = [0, 1, -1, 2, -2, 3, -3, 4.5, -4.5, inf, -inf]
        S = 10
        test_cases = [
            # input size, p settings, dim
            ((S, ), ord_vector, None),
            ((S, ), ord_vector, 0),
            ((S, S, S), ord_vector, 0),
            ((S, S, S), ord_vector, 1),
            ((S, S, S), ord_vector, 2),
            ((S, S, S), ord_vector, -1),
            ((S, S, S), ord_vector, -2),
        ]
        L = 1_000_000
        if dtype == torch.double:
            test_cases.append(((L, ), ord_vector, None))
        for keepdim in [True, False]:
            for input_size, ord_settings, dim in test_cases:
                input = torch.randn(*input_size, dtype=dtype, device=device)
                for ord in ord_settings:
                    run_test_case(input, ord, dim, keepdim)

    # This test compares torch.linalg.norm, torch.linalg.matrix_norm and numpy.linalg.norm to
    # ensure that their matrix norm results match.
    @skipMeta  # https://github.com/pytorch/pytorch/issues/54082
    @skipCUDAIfNoMagma
    @dtypes(torch.float, torch.double)
    @precisionOverride({torch.float32: 2e-5})
    def test_norm_matrix(self, device, dtype):
        def run_test_case(input, ord, dim, keepdim):
            msg = f'input.size()={input.size()}, ord={ord}, dim={dim}, keepdim={keepdim}, dtype={dtype}'
            result = torch.linalg.norm(input, ord, dim, keepdim)
            input_numpy = input.cpu().numpy()
            result_numpy = np.linalg.norm(input_numpy, ord, dim, keepdim)

            def check(op):
                result = op(input, ord, dim, keepdim)
                self.assertEqual(result, result_numpy, msg=msg)
                result_out = torch.empty_like(result)
                op(input, ord, dim, keepdim, out=result_out)
                self.assertEqual(result, result_out, msg=msg)

            check(torch.linalg.norm)
            if ord is not None and dim is not None:
                check(torch.linalg.matrix_norm)

        ord_matrix = [1, -1, 2, -2, inf, -inf, 'nuc', 'fro']
        S = 10
        test_cases = [
            # input size, p settings, dim
            ((S, S), ord_matrix, None),
            ((S, S), ord_matrix, (0, 1)),
            ((S, S), ord_matrix, (1, 0)),
            ((S, S, S, S), ord_matrix, (2, 0)),
            ((S, S, S, S), ord_matrix, (-1, -2)),
            ((S, S, S, S), ord_matrix, (-1, -3)),
            ((S, S, S, S), ord_matrix, (-3, 2)),
        ]
        L = 1_000

        if dtype == torch.double:
            test_cases.append(((L, L), ord_matrix, None))

        for keepdim in [True, False]:
            for input_size, ord_settings, dim in test_cases:
                input = torch.randn(*input_size, dtype=dtype, device=device)
                for ord in ord_settings:
                    if self.device_type == 'cpu' and not torch._C.has_lapack and ord in [2, -2, 'nuc']:
                        continue
                    run_test_case(input, ord, dim, keepdim)


    @onlyCUDA
    @dtypes(torch.bfloat16, torch.float16)
    def test_norm_fused_type_promotion(self, device, dtype):
        x = torch.randn(10, device=device, dtype=dtype)

        def profile_and_check(fn, x, kwargs, fn_name):
            with torch.profiler.profile(activities=(torch.profiler.ProfilerActivity.CPU,)) as p:
                fn(x, **kwargs, dtype=torch.float)
            # smoke check that profiler returned some events
            self.assertTrue(fn_name in map(lambda e: e.name, p.events()))
            # test that there was no explicit copy
            self.assertFalse("aten::to" in map(lambda e: e.name, p.events()))

        for f, kwargs, fn_name in zip((torch.norm, torch.linalg.vector_norm), ({"p" : 2}, {}),
                                      ("aten::norm", "aten::linalg_vector_norm")):
            profile_and_check(f, x, kwargs, fn_name)

    @skipMeta  # https://github.com/pytorch/pytorch/issues/53739
    @skipCPUIfNoLapack
    @skipCUDAIfNoMagma
    @dtypes(*floating_and_complex_types())
    @precisionOverride({torch.float32: 1e-3})
    def test_cond(self, device, dtype):
        def run_test_case(input, p):
            result = torch.linalg.cond(input, p)
            result_numpy = np.linalg.cond(input.cpu().numpy(), p)
            self.assertEqual(result, result_numpy, rtol=1e-2, atol=self.precision, exact_dtype=False)
            self.assertEqual(result.shape, result_numpy.shape)

            # test out= variant
            out = torch.empty_like(result)
            ans = torch.linalg.cond(input, p, out=out)
            self.assertEqual(ans, out)
            self.assertEqual(ans, result)

        norm_types = [1, -1, 2, -2, inf, -inf, 'fro', 'nuc', None]
        input_sizes = [(32, 32), (2, 3, 3, 3)]
        for input_size in input_sizes:
            input = torch.randn(*input_size, dtype=dtype, device=device)
            for p in norm_types:
                run_test_case(input, p)

        # test empty batch sizes
        input_sizes = [(0, 3, 3), (0, 2, 5, 5)]
        for input_size in input_sizes:
            input = torch.randn(*input_size, dtype=dtype, device=device)
            for p in norm_types:
                run_test_case(input, p)

        # test non-square input
        input_sizes = [(16, 32), (32, 16), (2, 3, 5, 3), (2, 3, 3, 5)]
        for input_size in input_sizes:
            input = torch.randn(*input_size, dtype=dtype, device=device)
            for p in [2, -2, None]:
                run_test_case(input, p)

        # test for singular input
        a = torch.eye(3, dtype=dtype, device=device)
        a[-1, -1] = 0  # make 'a' singular
        for p in norm_types:
            try:
                run_test_case(a, p)
            except np.linalg.LinAlgError:
                # Numpy may fail to converge for some BLAS backends (although this is very rare)
                # See the discussion in https://github.com/pytorch/pytorch/issues/67675
                pass

        # test for 0x0 matrices. NumPy doesn't work for such input, we return 0
        input_sizes = [(0, 0), (2, 5, 0, 0)]
        for input_size in input_sizes:
            input = torch.randn(*input_size, dtype=dtype, device=device)
            for p in ['fro', 2]:
                expected_dtype = a.real.dtype if dtype.is_complex else dtype
                expected = torch.zeros(input_size[:-2], dtype=expected_dtype, device=device)
                actual = torch.linalg.cond(input, p)
                self.assertEqual(actual, expected)

    @skipMeta  # https://github.com/pytorch/pytorch/issues/53739
    @skipCPUIfNoLapack
    @skipCUDAIfNoMagma
    @dtypes(*floating_and_complex_types())
    @precisionOverride({torch.float32: 1e-3})
    def test_cond_errors_and_warnings(self, device, dtype):
        norm_types = [1, -1, 2, -2, inf, -inf, 'fro', 'nuc', None]

        # cond expects the input to be at least 2-dimensional
        a = torch.ones(3, dtype=dtype, device=device)
        for p in norm_types:
            with self.assertRaisesRegex(RuntimeError, r'at least 2 dimensions'):
                torch.linalg.cond(a, p)

        # for some norm types cond expects the input to be square
        a = torch.ones(3, 2, dtype=dtype, device=device)
        norm_types = [1, -1, inf, -inf, 'fro', 'nuc']
        for p in norm_types:
            with self.assertRaisesRegex(RuntimeError, r'must be batches of square matrices'):
                torch.linalg.cond(a, p)

        # if non-empty out tensor with wrong shape is passed a warning is given
        a = torch.ones((2, 2), dtype=dtype, device=device)
        for p in ['fro', 2]:
            real_dtype = a.real.dtype if dtype.is_complex else dtype
            out = torch.empty(a.shape, dtype=real_dtype, device=device)
            with warnings.catch_warnings(record=True) as w:
                # Trigger warning
                torch.linalg.cond(a, p, out=out)
                # Check warning occurs
                self.assertEqual(len(w), 1)
                self.assertTrue("An output with one or more elements was resized" in str(w[-1].message))

        # dtypes should be safely castable
        out = torch.empty(0, dtype=torch.int, device=device)
        for p in ['fro', 2]:
            with self.assertRaisesRegex(RuntimeError, "but got result with dtype Int"):
                torch.linalg.cond(a, p, out=out)

        # device should match
        if torch.cuda.is_available():
            wrong_device = 'cpu' if self.device_type != 'cpu' else 'cuda'
            out = torch.empty(0, dtype=dtype, device=wrong_device)
            for p in ['fro', 2]:
                with self.assertRaisesRegex(RuntimeError, "tensors to be on the same device"):
                    torch.linalg.cond(a, p, out=out)

        # for batched input if at least one matrix in the batch is not invertible,
        # we can't get the result for all other (possibly) invertible matrices in the batch without an explicit for loop.
        # this should change when at::inverse works with silent errors
        # NumPy works fine in this case because it's possible to silence the error and get the inverse matrix results
        # possibly filled with NANs
        batch_dim = 3
        a = torch.eye(3, 3, dtype=dtype, device=device)
        a = a.reshape((1, 3, 3))
        a = a.repeat(batch_dim, 1, 1)
        a[1, -1, -1] = 0  # now a[1] is singular
        for p in [1, -1, inf, -inf, 'fro', 'nuc']:
            result = torch.linalg.cond(a, p)
            self.assertEqual(result[1], float('inf'))

        # check invalid norm type
        a = torch.ones(3, 3, dtype=dtype, device=device)
        for p in ['wrong_norm', 5]:
            with self.assertRaisesRegex(RuntimeError, f"linalg.cond got an invalid norm type: {p}"):
                torch.linalg.cond(a, p)

    # This test calls torch.linalg.norm and numpy.linalg.norm with illegal arguments
    # to ensure that they both throw errors
    @dtypes(torch.float, torch.double)
    def test_norm_errors(self, device, dtype):
        def run_error_test_case(input, ord, dim, keepdim, error_type, error_regex):
            test_case_info = (
                f'test case input.size()={input.size()}, ord={ord}, dim={dim}, '
                f'keepdim={keepdim}, dtype={dtype}')

            with self.assertRaisesRegex(error_type, error_regex, msg=test_case_info):
                torch.linalg.norm(input, ord, dim, keepdim)

            input_numpy = input.cpu().numpy()

            msg = f'numpy does not raise error but pytorch does, for case "{test_case_info}"'
            with self.assertRaises(Exception, msg=test_case_info):
                np.linalg.norm(input_numpy, ord, dim, keepdim)

        S = 10
        error_test_cases = [
            # input size, p settings, dim, error type, error regex
            ((S, ), ['fro'], None, RuntimeError, r'order "fro" can only be used if either len\(dim\) == 2'),
            ((S, ), ['nuc'], None, RuntimeError, r'order "nuc" can only be used if either len\(dim\) == 2'),
            ((S, S), [3.5], None, RuntimeError, r'Order 3.5 not supported for matrix norm'),
            ((S, S), [0], None, RuntimeError, r'Order 0 not supported for matrix norm'),
            ((S, S), ['nuc'], 0, RuntimeError, r'order "nuc" can only be used if either len\(dim\) == 2'),
            ((S, S), ['fro'], 0, RuntimeError, r'order "fro" can only be used if either len\(dim\) == 2'),
            ((S, S), ['nuc'], (0, 0), RuntimeError, r'duplicate or invalid dimensions'),
            ((S, S), ['fro', 0], (0, 0), RuntimeError, r'Expected dims to be different'),
            ((S, S), ['fro', 'nuc', 0], (0, 4), IndexError, r'Dimension out of range'),
            ((S, ), [0], (4, ), IndexError, r'Dimension out of range'),
            ((S, ), [None], (0, 0), RuntimeError, r'dim 0 appears multiple times'),
            ((S, S, S), [1], (0, 1, 2), RuntimeError, r"'dim' must specify 1 or 2 dimensions"),
            ((S, S, S), [1], None, RuntimeError, r"'dim' must specify 1 or 2 dimensions"),
            ((S, S), ['garbage'], (0, 1), RuntimeError, r'Invalid norm order: garbage'),
        ]
        for keepdim in [True, False]:
            for input_size, ord_settings, dim, error_type, error_regex in error_test_cases:
                input = torch.randn(*input_size, dtype=dtype, device=device)
                for ord in ord_settings:
                    run_error_test_case(input, ord, dim, keepdim, error_type, error_regex)

    # Test complex number inputs for linalg.norm
    @skipCUDAIfNoMagma
    @skipCPUIfNoLapack
    @dtypes(torch.cfloat, torch.cdouble)
    @precisionOverride({torch.cfloat: 2e-4})
    def test_norm_complex(self, device, dtype):
        def gen_error_message(input_size, ord, keepdim, dim=None):
            return "complex norm failed for input size %s, ord=%s, keepdim=%s, dim=%s" % (
                input_size, ord, keepdim, dim)

        vector_ords = [None, 0, 1, 2, 3, inf, -1, -2, -3, -inf]
        matrix_ords = [None, 'fro', 'nuc', 1, 2, inf, -1, -2, -inf]

        # Test supported ords
        for keepdim in [False, True]:
            # vector norm
            x = torch.randn(25, device=device, dtype=dtype)
            xn = x.cpu().numpy()
            for ord in vector_ords:
                res = torch.linalg.norm(x, ord, keepdim=keepdim).cpu()
                expected = np.linalg.norm(xn, ord, keepdims=keepdim)
                msg = gen_error_message(x.size(), ord, keepdim)
                self.assertEqual(res.shape, expected.shape, msg=msg)
                self.assertEqual(res, expected, msg=msg, exact_dtype=False)

                res_out = torch.tensor([]).to(device)
                torch.linalg.norm(x, ord, keepdim=keepdim, out=res_out)
                self.assertEqual(res_out.shape, expected.shape, msg=msg)
                self.assertEqual(res_out.cpu(), expected, msg=msg, exact_dtype=False)

            # matrix norm
            x = torch.randn(25, 25, device=device, dtype=dtype)
            xn = x.cpu().numpy()
            for ord in matrix_ords:
                res = torch.linalg.norm(x, ord, keepdim=keepdim).cpu()
                expected = np.linalg.norm(xn, ord, keepdims=keepdim)
                msg = gen_error_message(x.size(), ord, keepdim)
                self.assertEqual(res.shape, expected.shape, msg=msg)
                self.assertEqual(res, expected, msg=msg, exact_dtype=False)

                res_out = torch.tensor([]).to(device)
                torch.linalg.norm(x, ord, keepdim=keepdim, out=res_out)
                self.assertEqual(res_out.shape, expected.shape, msg=msg)
                self.assertEqual(res_out.cpu(), expected, msg=msg, exact_dtype=False)

    # Test that linal.vector_norm gives the same result as numpy when inputs
    # contain extreme values (inf, -inf, nan)
    def test_vector_norm_extreme_values(self, device):
        vector_ords = [0, 1, 2, 3, inf, -1, -2, -3, -inf]
        vectors = []
        for pair in itertools.product([inf, -inf, 0.0, nan, 1.0], repeat=2):
            vectors.append(list(pair))
        for vector in vectors:
            x = torch.tensor(vector, device=device)
            x_n = x.cpu().numpy()
            for ord in vector_ords:
                msg = f'ord={ord}, vector={vector}'
                result = torch.linalg.vector_norm(x, ord=ord)
                result_n = np.linalg.norm(x_n, ord=ord)
                self.assertEqual(result, result_n, msg=msg)

    @skipMeta  # https://github.com/pytorch/pytorch/issues/54082
    @skipCUDAIfNoMagma
    @skipCPUIfNoLapack
    @dtypes(torch.float, torch.double)
    @precisionOverride({torch.float32: 2e-5})
    def test_matrix_norm(self, device, dtype):
        # Test only inputs for which torch.linalg.matrix_norm diverges from torch.linalg.norm
        A = make_tensor((2, 2, 2), device, dtype)

        with self.assertRaisesRegex(RuntimeError, r'linalg.matrix_norm\(\):.*must be a matrix.*'):
            torch.linalg.matrix_norm(make_tensor((2,), device, dtype))
        with self.assertRaisesRegex(RuntimeError, r'linalg.matrix_norm\(\):.*must be a 2-tuple.*'):
            torch.linalg.matrix_norm(A, dim=(0,))
        with self.assertRaisesRegex(RuntimeError, r'.*not supported.*'):
            torch.linalg.matrix_norm(A, ord=0)
        with self.assertRaisesRegex(RuntimeError, r'.*not supported.*'):
            torch.linalg.matrix_norm(A, ord=3.0)

        # Test dim=None behavior
        ref = torch.linalg.norm(A, dim=(-2, -1))
        res = torch.linalg.matrix_norm(A)
        self.assertEqual(ref, res)

    # Test that linal.norm gives the same result as numpy when inputs
    # contain extreme values (inf, -inf, nan)
    @unittest.skipIf(IS_WINDOWS, "Skipped on Windows!")
    @unittest.skipIf(IS_MACOS, "Skipped on MacOS!")
    @skipCUDAIfNoMagma
    @skipCPUIfNoLapack
    def test_norm_extreme_values(self, device):
        vector_ords = [0, 1, 2, 3, inf, -1, -2, -3, -inf]
        matrix_ords = ['fro', 'nuc', 1, 2, inf, -1, -2, -inf]
        vectors = []
        matrices = []
        for pair in itertools.product([inf, -inf, 0.0, nan, 1.0], repeat=2):
            vectors.append(list(pair))
            matrices.append([[pair[0], pair[1]]])
            matrices.append([[pair[0]], [pair[1]]])
        for vector in vectors:
            x = torch.tensor(vector).to(device)
            x_n = x.cpu().numpy()
            for ord in vector_ords:
                msg = f'ord={ord}, vector={vector}'
                result = torch.linalg.norm(x, ord=ord)
                result_n = np.linalg.norm(x_n, ord=ord)
                self.assertEqual(result, result_n, msg=msg)

        # TODO: Remove this function once the broken cases are fixed
        def is_broken_matrix_norm_case(ord, x):
            if self.device_type == 'cuda':
                if x.size() == torch.Size([1, 2]):
                    if ord in ['nuc', 2, -2] and isnan(x[0][0]) and x[0][1] == 1:
                        # These cases are broken because of an issue with svd
                        # https://github.com/pytorch/pytorch/issues/43567
                        return True
                if ord in ['nuc', 2, -2]:
                    # These cases are broken because of another issue with svd
                    # https://github.com/pytorch/pytorch/issues/52633
                    return True
            return False

        for matrix in matrices:
            x = torch.tensor(matrix).to(device)
            x_n = x.cpu().numpy()
            for ord in matrix_ords:
                msg = f'ord={ord}, matrix={matrix}'
                if is_broken_matrix_norm_case(ord, x):
                    continue
                else:
                    result = torch.linalg.norm(x, ord=ord)
                    result_n = np.linalg.norm(x_n, ord=ord)
                    self.assertEqual(result, result_n, msg=msg)

    # Test degenerate shape results match numpy for linalg.norm vector norms
    @skipCUDAIfNoMagma
    @skipCPUIfNoLapack
    @unittest.skipIf(TEST_WITH_ASAN, "Skipped on ASAN since it checks for undefined behavior.")
    @dtypes(torch.float, torch.double, torch.cfloat, torch.cdouble)
    def test_norm_vector_degenerate_shapes(self, device, dtype):
        def run_test_case(input, ord, dim, keepdim):
            msg = f'input.size()={input.size()}, ord={ord}, dim={dim}, keepdim={keepdim}, dtype={dtype}'
            should_error = False
            if ord is not None and ord < 0:
                should_error = True
            elif ord == inf:
                if dim is None or input.size(dim) == 0:
                    should_error = True

            if should_error:
                with self.assertRaises(RuntimeError):
                    torch.linalg.norm(input, ord, dim, keepdim)
            else:
                input_numpy = input.cpu().numpy()
                result_numpy = np.linalg.norm(input_numpy, ord, dim, keepdim)
                result = torch.linalg.norm(input, ord, dim, keepdim)
                self.assertEqual(result, result_numpy, msg=msg)

        ord_vector = [0, 0.5, 1, 2, 3, inf, -0.5, -1, -2, -3, -inf, None]
        S = 10
        test_cases = [
            # input size, dim
            ((0, ), None),
            ((0, S), 0),
            ((0, S), 1),
            ((S, 0), 0),
            ((S, 0), 1),
        ]
        for keepdim in [True, False]:
            for input_size, dim in test_cases:
                input = torch.randn(*input_size, dtype=dtype, device=device)
                for ord in ord_vector:
                    run_test_case(input, ord, dim, keepdim)

    # Test degenerate shape results match numpy for linalg.norm matrix norms
    @skipCUDAIfNoMagma
    @skipCPUIfNoLapack
    @dtypes(torch.float, torch.double, torch.cfloat, torch.cdouble)
    def test_norm_matrix_degenerate_shapes(self, device, dtype):
        def run_test_case(input, ord, dim, keepdim, should_error):
            msg = f'input.size()={input.size()}, ord={ord}, dim={dim}, keepdim={keepdim}, dtype={dtype}'
            input_numpy = input.cpu().numpy()
            ops = [torch.linalg.norm]

            if ord is not None and dim is not None:
                ops.append(torch.linalg.matrix_norm)

            if should_error:
                with self.assertRaises(ValueError):
                    np.linalg.norm(input_numpy, ord, dim, keepdim)
                for op in ops:
                    with self.assertRaises(IndexError):
                        op(input, ord, dim, keepdim)
            else:
                result_numpy = np.linalg.norm(input_numpy, ord, dim, keepdim)
                for op in ops:
                    result = op(input, ord, dim, keepdim)
                    self.assertEqual(result, result_numpy, msg=msg)

        ord_matrix = ['fro', 'nuc', 1, 2, inf, -1, -2, -inf, None]
        S = 10
        test_cases = [
            # input size, p settings that cause error, dim
            ((0, 0), [1, 2, inf, -1, -2, -inf], None),
            ((0, S), [2, inf, -2, -inf], None),
            ((S, 0), [1, 2, -1, -2], None),
            ((S, S, 0), [], (0, 1)),
            ((1, S, 0), [], (0, 1)),
            ((0, 0, S), [1, 2, inf, -1, -2, -inf], (0, 1)),
            ((0, 0, S), [1, 2, inf, -1, -2, -inf], (1, 0)),
        ]

        for keepdim in [True, False]:
            for input_size, error_ords, dim in test_cases:
                input = torch.randn(*input_size, dtype=dtype, device=device)
                for ord in ord_matrix:
                    run_test_case(input, ord, dim, keepdim, ord in error_ords)

    def test_norm_fastpaths(self, device):
        x = torch.randn(3, 5, device=device)

        # slow path
        result = torch.linalg.norm(x, 4.5, 1)
        expected = torch.pow(x.abs().pow(4.5).sum(1), 1.0 / 4.5)
        self.assertEqual(result, expected)

        # fast 0-norm
        result = torch.linalg.norm(x, 0, 1)
        expected = (x != 0).type_as(x).sum(1)
        self.assertEqual(result, expected)

        # fast 1-norm
        result = torch.linalg.norm(x, 1, 1)
        expected = x.abs().sum(1)
        self.assertEqual(result, expected)

        # fast 2-norm
        result = torch.linalg.norm(x, 2, 1)
        expected = torch.sqrt(x.pow(2).sum(1))
        self.assertEqual(result, expected)

        # fast 3-norm
        result = torch.linalg.norm(x, 3, 1)
        expected = torch.pow(x.pow(3).abs().sum(1), 1.0 / 3.0)
        self.assertEqual(result, expected)

    @skipCPUIfNoLapack
    @skipCUDAIfNoMagma
    @dtypes(*floating_and_complex_types())
    def test_old_eig_basic(self, device, dtype):
        a = torch.tensor([[1.96, 0.00, 0.00, 0.00, 0.00],
                          [-6.49, 3.80, 0.00, 0.00, 0.00],
                          [-0.47, -6.39, 4.17, 0.00, 0.00],
                          [-7.20, 1.50, -1.51, 5.70, 0.00],
                          [-0.65, -6.34, 2.67, 1.80, -7.10]],
                         dtype=dtype, device=device).t()
        e = torch.eig(a)[0]
        ee, vv = torch.eig(a, True)
        te = torch.tensor((), dtype=dtype, device=device)
        tv = torch.tensor((), dtype=dtype, device=device)
        eee, vvv = torch.eig(a, True, out=(te, tv))
        self.assertEqual(e, ee, atol=1e-12, rtol=0)
        self.assertEqual(ee, eee, atol=1e-12, rtol=0)
        self.assertEqual(ee, te, atol=1e-12, rtol=0)
        self.assertEqual(vv, vvv, atol=1e-12, rtol=0)
        self.assertEqual(vv, tv, atol=1e-12, rtol=0)
        #
        # compare with numpy
        np_e, np_v = np.linalg.eig(a.cpu().numpy())
        if dtype.is_complex:
            self.assertEqual(ee, np_e)
        else:
            # np_e.shape == (n, 2), where each column contain the real and
            # imaginary parts of the result
            self.assertEqual(ee[:, 0], np_e)  # real part
            self.assertEqual(ee[:, 1], torch.zeros(ee.shape[0], dtype=dtype))  # imaginary part
        self.assertEqual(vv, np_v)

    @skipCPUIfNoLapack
    @skipCUDAIfNoMagma
    @dtypes(torch.double, torch.float)
    def test_old_eig_reuse(self, device, dtype):
        X = torch.randn(4, 4, dtype=dtype, device=device)
        X = torch.mm(X.t(), X)
        e = torch.zeros(4, 2, dtype=dtype, device=device)
        v = torch.zeros(4, 4, dtype=dtype, device=device)
        torch.eig(X, True, out=(e, v))
        Xhat = np.matmul(np.matmul(v.cpu(), torch.diag(e.select(1, 0)).cpu()), v.t().cpu())
        if dtype is torch.float:
            atol = 1e-7
            rtol = 1e-5
        else:
            atol = 1e-8
            rtol = 0
        self.assertEqual(X, Xhat, atol=atol, rtol=rtol, msg='VeV\' wrong')
        self.assertTrue(v.is_contiguous(), 'V is not contiguous')

        torch.eig(X, True, out=(e, v))
        Xhat = np.matmul(v.cpu(), np.matmul(e.select(1, 0).diag().cpu(), v.t().cpu()))
        self.assertEqual(X, Xhat, atol=atol, rtol=rtol, msg='VeV\' wrong')
        self.assertTrue(v.is_contiguous(), 'V is not contiguous')

    @skipCPUIfNoLapack
    @skipCUDAIfNoMagma
    @dtypes(torch.double, torch.float)
    def test_old_eig_non_contiguous(self, device, dtype):
        X = torch.randn(4, 4, dtype=dtype, device=device)
        X = torch.mm(X.t(), X)
        e = torch.zeros(4, 2, 2, dtype=dtype, device=device)[:, 1]
        v = torch.zeros(4, 2, 4, dtype=dtype, device=device)[:, 1]
        self.assertFalse(v.is_contiguous(), 'V is contiguous')
        self.assertFalse(e.is_contiguous(), 'E is contiguous')
        torch.eig(X, True, out=(e, v))
        Xhat = np.matmul(np.matmul(v.cpu(), torch.diag(e.cpu().select(1, 0))), v.t().cpu())
        if dtype is torch.float:
            atol = 1e-7
            rtol = 1e-5
        else:
            atol = 1e-8
            rtol = 0
        self.assertEqual(X, Xhat, atol=atol, rtol=rtol, msg='VeV\' wrong')

    @skipCPUIfNoLapack
    @skipCUDAIfNoMagma
    @dtypes(torch.double, torch.float)
    def test_old_eig_invalid_input(self, device, dtype):
        # test invalid input
        self.assertRaisesRegex(
            RuntimeError,
            'input should be 2 dimensional',
            lambda: torch.eig(torch.ones((2))))
        self.assertRaisesRegex(
            RuntimeError,
            'input should be square',
            lambda: torch.eig(torch.ones((2, 3))))
        self.assertRaisesRegex(
            RuntimeError,
            'input should not contain infs or NaNs',
            lambda: torch.eig(np.inf * torch.ones((2, 2))))
        self.assertRaisesRegex(
            RuntimeError,
            'input should not contain infs or NaNs',
            lambda: torch.eig(np.nan * torch.ones((2, 2))))

    @skipCUDAIfNoMagma
    @skipCPUIfNoLapack
    @dtypes(torch.double, torch.float)
    def test_old_eig_out(self, device, dtype):
        # the out version of torch.eig needs to be tested manually: we can't
        # use the "test_out=True" parameter to tensor_op_tests because the
        # signature is irregular (since we have *two* output vectors)
        t = torch.randn(10, 10, dtype=dtype, device=device)
        evals, evecs = torch.eig(t, eigenvectors=True)
        #
        # check that the out= version computes the same values as the normal one
        out_evals = torch.empty_like(evals)
        out_evecs = torch.empty_like(evecs)
        evals2, evecs2 = torch.eig(t, eigenvectors=True, out=(out_evals, out_evecs))
        # check that the out tensors were used in-place
        self.assertEqual(evals2.data_ptr(), out_evals.data_ptr())
        self.assertEqual(evecs2.data_ptr(), out_evecs.data_ptr())
        # check that the result is the same as the non-out version
        self.assertEqual(evals, out_evals)
        self.assertEqual(evecs, out_evecs)
        #
        # check what happens in the eigenvectors=False case
        out_evals = torch.empty_like(evals)
        out_evecs = torch.tensor([1, 2, 3], dtype=dtype, device=device)
        evals2, evecs2 = torch.eig(t, eigenvectors=False, out=(out_evals, out_evecs))
        # check that the out_evals was used in-place
        self.assertEqual(evals2.data_ptr(), out_evals.data_ptr())
        self.assertEqual(evals, out_evals)
        # check that out_evecs was NOT touched at all
        assert out_evecs.tolist() == [1, 2, 3]
        #
        # check that we complain if we pass an out vector of the wrong dtype
        wrong_out = torch.empty((0, 0), dtype=int)
        with self.assertRaisesRegex(RuntimeError, r"Expected .* but got .*"):
            torch.eig(t, eigenvectors=True, out=(wrong_out, out_evecs))
        with self.assertRaisesRegex(RuntimeError, r"Expected .* but got .*"):
            torch.eig(t, eigenvectors=True, out=(out_evals, wrong_out))

    @skipCPUIfNoLapack
    @skipCUDAIfNoMagma
    # NumPy computes only in float64 and complex128 precisions
    # for float32 or complex64 results might be very different from float64 or complex128
    @dtypes(torch.float64, torch.complex128)
    def test_eig_numpy(self, device, dtype):
        def run_test(shape, *, symmetric=False):
            from torch.testing._internal.common_utils import random_symmetric_matrix

            if not dtype.is_complex and symmetric:
                # for symmetric real-valued inputs eigenvalues and eigenvectors have imaginary part equal to zero
                # unlike NumPy the result is not cast to float32 or float64 dtype in this case
                a = random_symmetric_matrix(shape[-1], *shape[:-2], dtype=dtype, device=device)
            else:
                a = make_tensor(shape, dtype=dtype, device=device)

            actual = torch.linalg.eig(a)

            # compare with NumPy
            # the eigenvalues are not necessarily ordered
            # so order of NumPy and PyTorch can be different
            expected = np.linalg.eig(a.cpu().numpy())

            # sort NumPy output
            ind = np.argsort(expected[0], axis=-1)[::-1]
            expected = (np.take_along_axis(expected[0], ind, axis=-1), np.take_along_axis(expected[1], ind[:, None], axis=-1))

            # sort PyTorch output
            # torch.argsort doesn't work with complex inputs, NumPy sorting on CPU is used instead
            # RuntimeError: _th_sort not supported on CUDAType for ComplexDouble
            # RuntimeError: "sorting_kernel_method_name" not implemented for 'ComplexDouble'
            ind = np.argsort(actual[0].cpu().numpy(), axis=-1)[::-1]
            actual_np = [x.cpu().numpy() for x in actual]
            sorted_actual = (
                np.take_along_axis(actual_np[0], ind, axis=-1),
                np.take_along_axis(actual_np[1], ind[:, None], axis=-1))

            self.assertEqual(expected[0], sorted_actual[0], exact_dtype=False)
            self.assertEqual(abs(expected[1]), abs(sorted_actual[1]), exact_dtype=False)

        shapes = [(0, 0),  # Empty matrix
                  (5, 5),  # Single matrix
                  (0, 0, 0), (0, 5, 5),  # Zero batch dimension tensors
                  (2, 5, 5),  # 3-dim tensors
                  (2, 1, 5, 5)]  # 4-dim tensors
        for shape in shapes:
            run_test(shape)
            run_test(shape, symmetric=True)

    @onlyCUDA
    @skipCUDAIfNoMagma
    @dtypes(*floating_and_complex_types())
    def test_eig_compare_backends(self, device, dtype):
        def run_test(shape, *, symmetric=False):
            from torch.testing._internal.common_utils import random_symmetric_matrix

            if not dtype.is_complex and symmetric:
                # for symmetric real-valued inputs eigenvalues and eigenvectors have imaginary part equal to zero
                a = random_symmetric_matrix(shape[-1], *shape[:-2], dtype=dtype, device=device)
            else:
                a = make_tensor(shape, dtype=dtype, device=device)

            actual = torch.linalg.eig(a)

            complementary_device = 'cpu'

            # compare with CPU
            expected = torch.linalg.eig(a.to(complementary_device))
            self.assertEqual(expected[0], actual[0])
            self.assertEqual(expected[1], actual[1])

        shapes = [(0, 0),  # Empty matrix
                  (5, 5),  # Single matrix
                  (0, 0, 0), (0, 5, 5),  # Zero batch dimension tensors
                  (2, 5, 5),  # 3-dim tensors
                  (2, 1, 5, 5)]  # 4-dim tensors
        for shape in shapes:
            run_test(shape)
            run_test(shape, symmetric=True)

    @slowTest
    @onlyCUDA
    @skipCUDAIfNoMagma
    @dtypes(torch.float32)
    def test_eig_check_magma(self, device, dtype):
        # For CUDA inputs only matrices of size larger than 2048x2048 actually call MAGMA library
        shape = (2049, 2049)
        a = make_tensor(shape, dtype=dtype, device=device)
        w, v = torch.linalg.eig(a)
        # check correctness using eigendecomposition identity
        self.assertEqual(a.to(v.dtype) @ v, w * v, atol=1e-3, rtol=1e-3)

    @skipCUDAIfNoMagma
    @skipCPUIfNoLapack
    @dtypes(*floating_and_complex_types())
    def test_eig_errors_and_warnings(self, device, dtype):
        # eig requires the input to be at least 2 dimensional tensor
        a = make_tensor(2, dtype=dtype, device=device)
        with self.assertRaisesRegex(RuntimeError, "must have at least 2 dimensions"):
            torch.linalg.eig(a)

        # eig requires a square matrix
        a = make_tensor((2, 3), dtype=dtype, device=device)
        with self.assertRaisesRegex(RuntimeError, "must be batches of square matrices"):
            torch.linalg.eig(a)

        # if out tensor with floating dtype is passed for complex output an error is thrown
        if not dtype.is_complex:
            # The characteristic equation is p(λ) = λ^2 − 2λ + 5 = 0, with roots λ = 1±2i
            a = torch.tensor([[3., -2.], [4., -1.]], dtype=dtype, device=device)
            out0 = torch.empty(0, device=device, dtype=dtype)
            out1 = torch.empty(0, device=device, dtype=dtype)
            with self.assertRaisesRegex(RuntimeError, "Expected eigenvalues to be safely castable"):
                torch.linalg.eig(a, out=(out0, out1))

            out0 = torch.empty(0, device=device, dtype=torch.complex128)
            with self.assertRaisesRegex(RuntimeError, "Expected eigenvectors to be safely castable"):
                torch.linalg.eig(a, out=(out0, out1))

        # dtypes should be safely castable
        a = make_tensor((3, 3), dtype=dtype, device=device)
        out0 = torch.empty(0, dtype=torch.int, device=device)
        out1 = torch.empty(0, dtype=torch.int, device=device)
        with self.assertRaisesRegex(RuntimeError, "but got eigenvalues with dtype Int"):
            torch.linalg.eig(a, out=(out0, out1))

        out0 = torch.empty(0, dtype=torch.complex128, device=device)
        with self.assertRaisesRegex(RuntimeError, "but got eigenvectors with dtype Int"):
            torch.linalg.eig(a, out=(out0, out1))

        # if non-empty out tensor with wrong shape is passed a warning is given
        a = make_tensor((3, 3), dtype=dtype, device=device)
        out0 = torch.empty(1, device=device, dtype=torch.complex128)
        out1 = torch.empty(1, device=device, dtype=torch.complex128)
        with warnings.catch_warnings(record=True) as w:
            # Trigger warning
            torch.linalg.eig(a, out=(out0, out1))
            # Check warning occurs
            self.assertEqual(len(w), 2)
            self.assertTrue("An output with one or more elements was resized" in str(w[-1].message))
            self.assertTrue("An output with one or more elements was resized" in str(w[-2].message))

        # device should match
        if torch.cuda.is_available():
            wrong_device = 'cpu' if self.device_type != 'cpu' else 'cuda'
            out_w = torch.empty(0, device=wrong_device, dtype=torch.complex128)
            out_v = torch.empty(0, device=device, dtype=torch.complex128)
            with self.assertRaisesRegex(RuntimeError, "tensors to be on the same device"):
                torch.linalg.eig(a, out=(out_w, out_v))
            out_w = torch.empty(0, device=device, dtype=torch.complex128)
            out_v = torch.empty(0, device=wrong_device, dtype=torch.complex128)
            with self.assertRaisesRegex(RuntimeError, "tensors to be on the same device"):
                torch.linalg.eig(a, out=(out_w, out_v))

    @skipCPUIfNoLapack
    @skipCUDAIfNoMagma
    @dtypes(*floating_and_complex_types())
    def test_eig_with_nan(self, device, dtype):
        for val in [np.inf, np.nan]:
            for batch_dim in [(), (10,)]:
                a = make_tensor((*batch_dim, 5, 5), device=device, dtype=dtype)
                a[..., -1, -1] = val

                with self.assertRaisesRegex(RuntimeError, "torch.linalg.eig: input tensor should not"):
                    torch.linalg.eig(a)

    @skipCPUIfNoLapack
    @skipCUDAIfNoMagma
    # NumPy computes only in float64 and complex128 precisions
    # for float32 or complex64 results might be very different from float64 or complex128
    @dtypes(torch.float64, torch.complex128)
    def test_eigvals_numpy(self, device, dtype):
        def run_test(shape, *, symmetric=False):
            from torch.testing._internal.common_utils import random_symmetric_matrix

            if not dtype.is_complex and symmetric:
                # for symmetric real-valued inputs eigenvalues and eigenvectors have imaginary part equal to zero
                # unlike NumPy the result is not cast to float32 or float64 dtype in this case
                a = random_symmetric_matrix(shape[-1], *shape[:-2], dtype=dtype, device=device)
            else:
                a = make_tensor(shape, dtype=dtype, device=device)

            actual = torch.linalg.eigvals(a)

            # compare with NumPy
            # the eigenvalues are not necessarily ordered
            # so order of NumPy and PyTorch can be different
            expected = np.linalg.eigvals(a.cpu().numpy())

            # sort NumPy output
            ind = np.argsort(expected, axis=-1)[::-1]
            expected = np.take_along_axis(expected, ind, axis=-1)

            # sort PyTorch output
            # torch.argsort doesn't work with complex inputs, NumPy sorting on CPU is used instead
            # RuntimeError: _th_sort not supported on CUDAType for ComplexDouble
            # RuntimeError: "sorting_kernel_method_name" not implemented for 'ComplexDouble'
            ind = np.argsort(actual.cpu().numpy(), axis=-1)[::-1]
            actual_np = actual.cpu().numpy()
            sorted_actual = np.take_along_axis(actual_np, ind, axis=-1)

            self.assertEqual(expected, sorted_actual, exact_dtype=False)

        shapes = [(0, 0),  # Empty matrix
                  (5, 5),  # Single matrix
                  (0, 0, 0), (0, 5, 5),  # Zero batch dimension tensors
                  (2, 5, 5),  # 3-dim tensors
                  (2, 1, 5, 5)]  # 4-dim tensors
        for shape in shapes:
            run_test(shape)
            run_test(shape, symmetric=True)

    @onlyCUDA
    @skipCUDAIfNoMagma
    @dtypes(*floating_and_complex_types())
    def test_eigvals_compare_backends(self, device, dtype):
        def run_test(shape, *, symmetric=False):
            from torch.testing._internal.common_utils import random_symmetric_matrix

            if not dtype.is_complex and symmetric:
                # for symmetric real-valued inputs eigenvalues and eigenvectors have imaginary part equal to zero
                a = random_symmetric_matrix(shape[-1], *shape[:-2], dtype=dtype, device=device)
            else:
                a = make_tensor(shape, dtype=dtype, device=device)

            actual = torch.linalg.eigvals(a)

            complementary_device = 'cpu'

            # compare with CPU
            expected = torch.linalg.eigvals(a.to(complementary_device))
            self.assertEqual(expected, actual)

            # check out= variant
            complex_dtype = dtype
            if not dtype.is_complex:
                complex_dtype = torch.complex128 if dtype == torch.float64 else torch.complex64
            out = torch.empty(0, dtype=complex_dtype, device=device)
            ans = torch.linalg.eigvals(a, out=out)
            self.assertEqual(ans, out)
            self.assertEqual(expected.to(complex_dtype), out)

            # check non-contiguous out
            if a.numel() > 0:
                out = torch.empty(2 * shape[0], *shape[1:-1], dtype=complex_dtype, device=device)[::2]
                self.assertFalse(out.is_contiguous())
                ans = torch.linalg.eigvals(a, out=out)
                self.assertEqual(ans, out)
                self.assertEqual(expected.to(complex_dtype), out)

        shapes = [(0, 0),  # Empty matrix
                  (5, 5),  # Single matrix
                  (0, 0, 0), (0, 5, 5),  # Zero batch dimension tensors
                  (2, 5, 5),  # 3-dim tensors
                  (2, 1, 5, 5)]  # 4-dim tensors
        for shape in shapes:
            run_test(shape)
            run_test(shape, symmetric=True)

    @skipCUDAIfNoMagma
    @skipCPUIfNoLapack
    @dtypes(*floating_and_complex_types())
    def test_eigvals_errors_and_warnings(self, device, dtype):
        # eig requires the input to be at least 2 dimensional tensor
        a = make_tensor(2, dtype=dtype, device=device)
        with self.assertRaisesRegex(RuntimeError, "must have at least 2 dimensions"):
            torch.linalg.eigvals(a)

        # eig requires a square matrix
        a = make_tensor((2, 3), dtype=dtype, device=device)
        with self.assertRaisesRegex(RuntimeError, "must be batches of square matrices"):
            torch.linalg.eigvals(a)

        # if out tensor with floating dtype is passed for complex output an error is thrown
        if not dtype.is_complex:
            # The characteristic equation is p(λ) = λ^2 − 2λ + 5 = 0, with roots λ = 1±2i
            a = torch.tensor([[3., -2.], [4., -1.]], dtype=dtype, device=device)
            out = torch.empty(0, device=device, dtype=dtype)
            with self.assertRaisesRegex(RuntimeError, "Expected eigenvalues to be safely castable"):
                torch.linalg.eigvals(a, out=out)

        # dtypes should be safely castable
        a = make_tensor((3, 3), dtype=dtype, device=device)
        out = torch.empty(0, dtype=torch.int, device=device)
        with self.assertRaisesRegex(RuntimeError, "but got eigenvalues with dtype Int"):
            torch.linalg.eigvals(a, out=out)

        # if non-empty out tensor with wrong shape is passed a warning is given
        out = torch.empty(1, device=device, dtype=torch.complex128)
        with warnings.catch_warnings(record=True) as w:
            # Trigger warning
            torch.linalg.eigvals(a, out=out)
            # Check warning occurs
            self.assertEqual(len(w), 1)
            self.assertTrue("An output with one or more elements was resized" in str(w[-1].message))

        # device should match
        if torch.cuda.is_available():
            wrong_device = 'cpu' if self.device_type != 'cpu' else 'cuda'
            out_w = torch.empty(0, device=wrong_device, dtype=torch.complex128)
            with self.assertRaisesRegex(RuntimeError, "tensors to be on the same device"):
                torch.linalg.eigvals(a, out=out_w)

    @skipCUDAIfNoMagma
    @skipCPUIfNoLapack
    def test_norm_old(self, device):
        def gen_error_message(input_size, p, keepdim, dim=None):
            return "norm failed for input size %s, p=%s, keepdim=%s, dim=%s" % (
                input_size, p, keepdim, dim)

        for keepdim in [False, True]:
            # full reduction
            x = torch.randn(25, device=device)
            xn = x.cpu().numpy()
            for p in [0, 1, 2, 3, 4, inf, -inf, -1, -2, -3, 1.5]:
                res = x.norm(p, keepdim=keepdim).cpu()
                expected = np.linalg.norm(xn, p, keepdims=keepdim)
                self.assertEqual(res, expected, atol=1e-5, rtol=0, msg=gen_error_message(x.size(), p, keepdim))

            # one dimension
            x = torch.randn(25, 25, device=device)
            xn = x.cpu().numpy()
            for p in [0, 1, 2, 3, 4, inf, -inf, -1, -2, -3]:
                dim = 1
                res = x.norm(p, dim, keepdim=keepdim).cpu()
                expected = np.linalg.norm(xn, p, dim, keepdims=keepdim)
                msg = gen_error_message(x.size(), p, keepdim, dim)
                self.assertEqual(res.shape, expected.shape, msg=msg)
                self.assertEqual(res, expected, msg=msg)

            # matrix norm
            for p in ['fro', 'nuc']:
                res = x.norm(p, keepdim=keepdim).cpu()
                expected = np.linalg.norm(xn, p, keepdims=keepdim)
                msg = gen_error_message(x.size(), p, keepdim)
                self.assertEqual(res.shape, expected.shape, msg=msg)
                self.assertEqual(res, expected, msg=msg)

            # zero dimensions
            x = torch.randn((), device=device)
            xn = x.cpu().numpy()
            res = x.norm(keepdim=keepdim).cpu()
            expected = np.linalg.norm(xn, keepdims=keepdim)
            msg = gen_error_message(x.size(), None, keepdim)
            self.assertEqual(res.shape, expected.shape, msg=msg)
            self.assertEqual(res, expected, msg=msg)

            # larger tensor sanity check
            self.assertEqual(
                2 * torch.norm(torch.ones(10000), keepdim=keepdim),
                torch.norm(torch.ones(40000), keepdim=keepdim))

            # matrix norm with non-square >2-D tensors, all combinations of reduction dims
            x = torch.randn(5, 6, 7, 8, device=device)
            xn = x.cpu().numpy()
            for p in ['fro', 'nuc']:
                for dim in itertools.product(*[list(range(4))] * 2):
                    if dim[0] == dim[1]:
                        continue
                    res = x.norm(p=p, dim=dim, keepdim=keepdim).cpu()
                    expected = np.linalg.norm(xn, ord=p, axis=dim, keepdims=keepdim)
                    msg = gen_error_message(x.size(), p, keepdim, dim)
                    self.assertEqual(res.shape, expected.shape, msg=msg)
                    self.assertEqual(res, expected, msg=msg)

    # Test that torch.norm with p=+/-inf propagates NaN
    def test_norm_old_nan_propagation(self, device):
        ords = [inf, -inf]
        for pair in itertools.product([0.0, nan, 1.0], repeat=2):
            x = torch.tensor(list(pair), device=device)
            for ord in ords:
                result = torch.norm(x, p=ord)
                result_check = torch.linalg.norm(x, ord=ord)
                self.assertEqual(result, result_check)

    @skipCUDAIfNoMagma
    @skipCPUIfNoLapack
    def test_norm_complex_old(self, device):
        def gen_error_message(input_size, p, keepdim, dim=None):
            return "complex norm failed for input size %s, p=%s, keepdim=%s, dim=%s" % (
                input_size, p, keepdim, dim)

        for keepdim in [False, True]:
            # vector norm
            x = torch.randn(25, device=device) + 1j * torch.randn(25, device=device)
            xn = x.cpu().numpy()
            for p in [0, 1, 2, 3, inf, -1, -2, -3, -inf]:
                res = x.norm(p, keepdim=keepdim).cpu()
                expected = np.linalg.norm(xn, p, keepdims=keepdim)
                msg = gen_error_message(x.size(), p, keepdim)
                self.assertEqual(res.shape, expected.shape, msg=msg)
                self.assertEqual(res, expected, msg=msg)

            # matrix norm
            x = torch.randn(25, 25, device=device) + 1j * torch.randn(25, 25, device=device)
            xn = x.cpu().numpy()
            for p in ['nuc', 'fro']:
                res = x.norm(p, keepdim=keepdim).cpu()
                expected = np.linalg.norm(xn, p, keepdims=keepdim)
                msg = gen_error_message(x.size(), p, keepdim)
                self.assertEqual(res.shape, expected.shape, msg=msg)
                self.assertEqual(res, expected, msg=msg, rtol=1.3e-6, atol=3e-4)

    # Ensure torch.norm with p='fro' and p=2 give the same results for mutually supported input combinations
    @dtypes(torch.float)
    def test_norm_fro_2_equivalence_old(self, device, dtype):
        input_sizes = [
            (0,),
            (10,),
            (0, 0),
            (4, 30),
            (0, 45),
            (100, 0),
            (45, 10, 23),
            (0, 23, 59),
            (23, 0, 37),
            (34, 58, 0),
            (0, 0, 348),
            (0, 3434, 0),
            (0, 0, 0),
            (5, 3, 8, 1, 3, 5)]

        for input_size in input_sizes:
            a = make_tensor(input_size, device, dtype, low=-9, high=9)

            # Try full reduction
            dim_settings = [None]

            # Try all possible 1-D reductions
            dim_settings += list(range(-a.dim(), a.dim()))

            def wrap_dim(dim, ndims):
                assert (dim < ndims) and (dim >= -ndims)
                if dim >= 0:
                    return dim
                else:
                    return dim + ndims

            # Try all possible 2-D reductions
            dim_settings += [
                (d0, d1) for d0, d1 in itertools.combinations(range(-a.dim(), a.dim()), 2)
                if wrap_dim(d0, a.dim()) != wrap_dim(d1, a.dim())]

            for dim in dim_settings:
                for keepdim in [True, False]:
                    a_norm_2 = torch.norm(a, p=2, dim=dim, keepdim=keepdim)
                    a_norm_fro = torch.norm(a, p='fro', dim=dim, keepdim=keepdim)
                    self.assertEqual(a_norm_fro, a_norm_2)

    @skipCUDAIfNoMagma
    @skipCPUIfNoLapack
    def test_nuclear_norm_axes_small_brute_force_old(self, device):
        def check_single_nuclear_norm(x, axes):
            if self.device_type != 'cpu' and randrange(100) < 95:
                return  # too many cpu <==> device copies

            a = np.array(x.cpu(), copy=False)
            expected = np.linalg.norm(a, "nuc", axis=axes)

            ans = torch.norm(x, "nuc", dim=axes)
            self.assertTrue(ans.is_contiguous())
            self.assertEqual(ans.shape, expected.shape)
            self.assertEqual(ans.cpu(), expected, rtol=1e-02, atol=1e-03, equal_nan=True)

            out = torch.zeros(expected.shape, dtype=x.dtype, device=x.device)
            ans = torch.norm(x, "nuc", dim=axes, out=out)
            self.assertIs(ans, out)
            self.assertTrue(ans.is_contiguous())
            self.assertEqual(ans.shape, expected.shape)
            self.assertEqual(ans.cpu(), expected, rtol=1e-02, atol=1e-03, equal_nan=True)

        for n in range(1, 3):
            for m in range(1, 3):
                for axes in itertools.permutations([0, 1], 2):
                    # 2d, inner dimensions C
                    x = torch.randn(n, m, device=device)
                    check_single_nuclear_norm(x, axes)

                    # 2d, inner dimensions Fortran
                    x = torch.randn(m, n, device=device).mT
                    check_single_nuclear_norm(x, axes)

                    # 2d, inner dimensions non-contiguous
                    x = torch.randn(n, 2 * m, device=device)[:, ::2]
                    check_single_nuclear_norm(x, axes)

                    # 2d, all dimensions non-contiguous
                    x = torch.randn(7 * n, 2 * m, device=device)[::7, ::2]
                    check_single_nuclear_norm(x, axes)

                for o in range(1, 3):
                    for axes in itertools.permutations([0, 1, 2], 2):
                        # 3d, inner dimensions C
                        x = torch.randn(o, n, m, device=device)
                        check_single_nuclear_norm(x, axes)

                        # 3d, inner dimensions Fortran
                        x = torch.randn(o, m, n, device=device).mT
                        check_single_nuclear_norm(x, axes)

                        # 3d, inner dimensions non-contiguous
                        x = torch.randn(o, n, 2 * m, device=device)[:, :, ::2]
                        check_single_nuclear_norm(x, axes)

                        # 3d, all dimensions non-contiguous
                        x = torch.randn(7 * o, 5 * n, 2 * m, device=device)[::7, ::5, ::2]
                        check_single_nuclear_norm(x, axes)

                    for r in range(1, 3):
                        for axes in itertools.permutations([0, 1, 2, 3], 2):
                            # 4d, inner dimensions C
                            x = torch.randn(r, o, n, m, device=device)
                            check_single_nuclear_norm(x, axes)

                            # 4d, inner dimensions Fortran
                            x = torch.randn(r, o, n, m, device=device).mT
                            check_single_nuclear_norm(x, axes)

                            # 4d, inner dimensions non-contiguous
                            x = torch.randn(r, o, n, 2 * m, device=device)[:, :, :, ::2]
                            check_single_nuclear_norm(x, axes)

                            # 4d, all dimensions non-contiguous
                            x = torch.randn(7 * r, 5 * o, 11 * n, 2 * m, device=device)[::7, ::5, ::11, ::2]
                            check_single_nuclear_norm(x, axes)

    @skipCUDAIfNoMagma
    def test_nuclear_norm_exceptions_old(self, device):
        for lst in [], [1], [1, 2]:
            x = torch.tensor(lst, dtype=torch.double, device=device)
            for axes in (), (0,):
                self.assertRaises(RuntimeError, torch.norm, x, "nuc", axes)
            self.assertRaises(IndexError, torch.norm, x, "nuc", (0, 1))

        x = torch.tensor([[0, 1, 2], [3, 4, 5]], dtype=torch.double, device=device)
        self.assertRaisesRegex(RuntimeError, "duplicate or invalid", torch.norm, x, "nuc", (0, 0))
        self.assertRaisesRegex(IndexError, "Dimension out of range", torch.norm, x, "nuc", (0, 2))

    @skipCUDAIfNoMagmaAndNoCusolver
    @skipCUDAIfNoMagma
    @skipCPUIfNoLapack
    @dtypes(torch.double)
    def test_svd_lowrank(self, device, dtype):
        from torch.testing._internal.common_utils import random_lowrank_matrix, random_sparse_matrix

        def run_subtest(actual_rank, matrix_size, batches, device, svd_lowrank, **options):
            density = options.pop('density', 1)
            if isinstance(matrix_size, int):
                rows = columns = matrix_size
            else:
                rows, columns = matrix_size
            if density == 1:
                a_input = random_lowrank_matrix(actual_rank, rows, columns, *batches, device=device, dtype=dtype)
                a = a_input
            else:
                assert batches == ()
                a_input = random_sparse_matrix(rows, columns, density, device=device, dtype=dtype)
                a = a_input.to_dense()

            q = min(*size)
            u, s, v = svd_lowrank(a_input, q=q, **options)

            # check if u, s, v is a SVD
            u, s, v = u[..., :q], s[..., :q], v[..., :q]
            A = u.matmul(s.diag_embed()).matmul(v.mT)
            self.assertEqual(A, a, rtol=1e-7, atol=2e-7)

            # check if svd_lowrank produces same singular values as torch.svd
            U, S, V = torch.svd(a)
            self.assertEqual(s.shape, S.shape)
            self.assertEqual(u.shape, U.shape)
            self.assertEqual(v.shape, V.shape)
            self.assertEqual(s, S)

            if density == 1:
                # actual_rank is known only for dense inputs
                #
                # check if pairs (u, U) and (v, V) span the same
                # subspaces, respectively
                u, s, v = u[..., :actual_rank], s[..., :actual_rank], v[..., :actual_rank]
                U, S, V = U[..., :actual_rank], S[..., :actual_rank], V[..., :actual_rank]
                self.assertEqual(u.mT.matmul(U).det().abs(), torch.ones(batches, device=device, dtype=dtype))
                self.assertEqual(v.mT.matmul(V).det().abs(), torch.ones(batches, device=device, dtype=dtype))

        all_batches = [(), (1,), (3,), (2, 3)]
        for actual_rank, size, all_batches in [
                (2, (17, 4), all_batches),
                (4, (17, 4), all_batches),
                (4, (17, 17), all_batches),
                (10, (100, 40), all_batches),
                (7, (1000, 1000), [()]),
        ]:
            # dense input
            for batches in all_batches:
                run_subtest(actual_rank, size, batches, device, torch.svd_lowrank)
                if size != size[::-1]:
                    run_subtest(actual_rank, size[::-1], batches, device, torch.svd_lowrank)

        # sparse input
        for size in [(17, 4), (4, 17), (17, 17), (100, 40), (40, 100), (1000, 1000)]:
            for density in [0.005, 0.1]:
                run_subtest(None, size, (), device, torch.svd_lowrank, density=density)

        # jitting support
        jitted = torch.jit.script(torch.svd_lowrank)
        actual_rank, size, batches = 2, (17, 4), ()
        run_subtest(actual_rank, size, batches, device, jitted)

    @skipCUDAIfNoMagmaAndNoCusolver
    @skipCPUIfNoLapack
    @precisionOverride({torch.float: 1e-4, torch.cfloat: 1e-4})
    @setLinalgBackendsToDefaultFinally
    @dtypes(*floating_and_complex_types())
    def test_svd(self, device, dtype):
        # tests linalg.svd, svd, linalg.svdvals
        make_arg = partial(make_tensor, dtype=dtype, device=device)

        backends = ["default"]

        if torch.device(device).type == 'cuda':
            if torch.cuda.has_magma:
                backends.append("magma")
            if has_cusolver():
                backends.append("cusolver")

        ns = (5, 2, 0)
        batches = ((), (0,), (1,), (2,), (2, 1), (0, 2))

        for backend in backends:
            torch.backends.cuda.preferred_linalg_library(backend)

            for batch, m, n in product(batches, ns, ns):
                shape = batch + (m, n)
                k = min(m, n)
                A = make_arg(shape)
                U, S, Vh = torch.linalg.svd(A, full_matrices=False)
                self.assertEqual((U @ S.to(A.dtype).diag_embed()) @ Vh, A)

                U_f, S_f, Vh_f = torch.linalg.svd(A, full_matrices=True)
                self.assertEqual(S_f, S)
                self.assertEqual((U_f[..., :k] @ S_f.to(A.dtype).diag_embed()) @ Vh_f[..., :k, :], A)

                S_s = torch.linalg.svdvals(A)
                self.assertEqual(S_s, S)

                U, S, V = torch.svd(A, some=True)
                self.assertEqual((U @ S.to(A.dtype).diag_embed()) @ V.mH, A)

                U_f, S_f, V_f = torch.svd(A, some=False)
                self.assertEqual(S_f, S)
                self.assertEqual((U_f[..., :k] @ S_f.to(A.dtype).diag_embed()) @ V_f[..., :k].mH, A)

                S_s = torch.svd(A, compute_uv=False).S
                self.assertEqual(S_s, S)

    @skipCUDAIfNoCusolver  # MAGMA backend doesn't work in this case
    @skipCUDAIfRocm
    @precisionOverride({torch.float: 1e-4, torch.cfloat: 1e-4})
    @skipCPUIfNoLapack
    @dtypes(*floating_and_complex_types())
    def test_svd_memory_allocation(self, device, dtype):
        # test for https://github.com/pytorch/pytorch/issues/61949
        # the problem was that tensors of incorrect size were allocated and then narrowed
        m = 3
        n = 2**20
        a = make_tensor((m, n), dtype=dtype, device=device)
        # the following should run without errors
        S = torch.linalg.svdvals(a)
        result = torch.linalg.svd(a, full_matrices=False)
        self.assertEqual(result.S, S)

    def cholesky_solve_test_helper(self, A_dims, b_dims, upper, device, dtype):
        from torch.testing._internal.common_utils import random_hermitian_pd_matrix

        b = torch.randn(*b_dims, dtype=dtype, device=device)
        A = random_hermitian_pd_matrix(*A_dims, dtype=dtype, device=device)
        L = torch.cholesky(A, upper=upper)
        return b, A, L

    @skipCUDAIfNoMagma
    @skipCPUIfNoLapack
    @dtypes(*floating_and_complex_types())
    @precisionOverride({torch.float32: 1e-3, torch.complex64: 1e-3,
                        torch.float64: 1e-8, torch.complex128: 1e-8})
    def test_cholesky_solve(self, device, dtype):
        for (k, n), upper in itertools.product(zip([2, 3, 5], [3, 5, 7]), [True, False]):
            b, A, L = self.cholesky_solve_test_helper((n,), (n, k), upper, device, dtype)
            x = torch.cholesky_solve(b, L, upper=upper)
            self.assertEqual(b, np.matmul(A.cpu(), x.cpu()))

    @skipCUDAIfNoMagma
    @skipCPUIfNoLapack
    @dtypes(*floating_and_complex_types())
    @precisionOverride({torch.float32: 1e-3, torch.complex64: 1e-3,
                        torch.float64: 1e-8, torch.complex128: 1e-8})
    def test_cholesky_solve_batched(self, device, dtype):
        def cholesky_solve_batch_helper(A_dims, b_dims, upper):
            b, A, L = self.cholesky_solve_test_helper(A_dims, b_dims, upper, device, dtype)
            x_exp_list = []
            for i in range(b_dims[0]):
                x_exp_list.append(torch.cholesky_solve(b[i], L[i], upper=upper))
            x_exp = torch.stack(x_exp_list)  # Stacked output
            x_act = torch.cholesky_solve(b, L, upper=upper)  # Actual output
            self.assertEqual(x_act, x_exp)  # Equality check
            Ax = np.matmul(A.cpu(), x_act.cpu())
            self.assertEqual(b, Ax)  # Correctness check

        for upper, batchsize in itertools.product([True, False], [1, 3, 4]):
            cholesky_solve_batch_helper((5, batchsize), (batchsize, 5, 10), upper)

    @skipCUDAIfNoMagma
    @skipCPUIfNoLapack
    @dtypes(*floating_and_complex_types())
    def test_cholesky_solve_batched_non_contiguous(self, device, dtype):
        from numpy.linalg import solve
        from torch.testing._internal.common_utils import random_hermitian_pd_matrix

        for upper in [True, False]:
            A = random_hermitian_pd_matrix(2, 2, dtype=dtype, device='cpu')
            b = torch.randn(2, 2, 2, dtype=dtype, device='cpu')
            x_exp = solve(A.permute(0, 2, 1).numpy(), b.permute(2, 1, 0).numpy())
            A = A.to(device).permute(0, 2, 1)
            b = b.to(device).permute(2, 1, 0)
            assert not A.is_contiguous() and not b.is_contiguous(), "contiguous inputs"
            L = torch.cholesky(A, upper)
            x = torch.cholesky_solve(b, L, upper=upper)
            self.assertEqual(x, x_exp)

    @slowTest
    @skipCUDAIfNoMagma
    @skipCPUIfNoLapack
    @dtypes(*floating_and_complex_types())
    @precisionOverride({torch.float32: 1e-3, torch.complex64: 1e-3,
                        torch.float64: 1e-8, torch.complex128: 1e-8})
    def test_cholesky_solve_batched_many_batches(self, device, dtype):
        for A_dims, b_dims in zip([(5, 256, 256), (5,)], [(5, 10), (512, 512, 5, 10)]):
            for upper in [True, False]:
                b, A, L = self.cholesky_solve_test_helper(A_dims, b_dims, upper, device, dtype)
                x = torch.cholesky_solve(b, L, upper)
                Ax = torch.matmul(A, x)
                self.assertEqual(Ax, b.expand_as(Ax))

    @skipCUDAIfNoMagma
    @skipCPUIfNoLapack
    @dtypes(*floating_and_complex_types())
    @precisionOverride({torch.float32: 1e-3, torch.complex64: 1e-3,
                        torch.float64: 1e-8, torch.complex128: 1e-8})
    def test_cholesky_solve_batched_broadcasting(self, device, dtype):
        from numpy.linalg import solve
        from torch.testing._internal.common_utils import random_hermitian_pd_matrix

        def run_test(A_dims, b_dims, upper):
            A_matrix_size = A_dims[-1]
            A_batch_dims = A_dims[:-2]
            A = random_hermitian_pd_matrix(A_matrix_size, *A_batch_dims,
                                           dtype=dtype, device='cpu')
            b = torch.randn(*b_dims, dtype=dtype, device='cpu')
            x_exp = torch.tensor(solve(A.numpy(), b.numpy()), dtype=dtype, device=device)
            A, b = A.to(dtype=dtype, device=device), b.to(dtype=dtype, device=device)
            L = torch.linalg.cholesky(A, upper=upper)
            x = torch.cholesky_solve(b, L, upper=upper)
            self.assertEqual(x, x_exp)
            # https://github.com/pytorch/pytorch/issues/42695
            x = torch.cholesky_solve(b, L, upper=upper, out=x)
            self.assertEqual(x, x_exp)

        # test against numpy.linalg.solve
        for upper in [True, False]:
            run_test((2, 1, 3, 4, 4), (2, 1, 3, 4, 6), upper)  # no broadcasting
            run_test((2, 1, 3, 4, 4), (4, 6), upper)  # broadcasting b
            run_test((4, 4), (2, 1, 3, 4, 2), upper)  # broadcasting A
            run_test((1, 3, 1, 4, 4), (2, 1, 3, 4, 5), upper)  # broadcasting A & b

    @skipCUDAIfNoMagma
    @skipCPUIfNoLapack
    @dtypes(torch.float64, torch.complex128)
    def test_cholesky_solve_autograd(self, device, dtype):
        def run_test(A_dims, B_dims, upper):
            root = torch.randn(*A_dims, device=device, dtype=dtype).requires_grad_()
            b = torch.randn(*B_dims, device=device, dtype=dtype).requires_grad_()

            def func(root, b, upper):
                if upper:
                    A = root.triu()
                else:
                    A = root.tril()
                return torch.cholesky_solve(b, A, upper)

            gradcheck(func, [root, b, upper])
            # TODO(#50743): the following fails with batched grad testing
            # TODO(#56235): disabling temporarily
            # gradgradcheck(func, [root, b, upper], atol=1e-3, check_batched_grad=False)

        for (a_size, b_size), upper in itertools.product([((3, 3), (3, 4)), ((3, 3), (3, 2)),
                                                          ((2, 3, 3), (2, 3, 4)), ((2, 3, 3), (2, 3, 2))],
                                                         [True, False]):
            run_test(a_size, b_size, upper)

    @skipCUDAIfNoMagma
    @skipCPUIfNoLapack
    @dtypes(*floating_and_complex_types())
    def test_cholesky_solve_out_errors_and_warnings(self, device, dtype):
        # dtypes should be safely castable
        a = torch.eye(2, dtype=dtype, device=device)
        b = torch.randn(2, 1, dtype=dtype, device=device)
        out = torch.empty(0, dtype=torch.int, device=device)
        with self.assertRaisesRegex(RuntimeError, "but got result with dtype Int"):
            torch.cholesky_solve(b, a, out=out)

        # device should match
        if torch.cuda.is_available():
            wrong_device = 'cpu' if self.device_type != 'cpu' else 'cuda'
            out = torch.empty(0, dtype=dtype, device=wrong_device)
            with self.assertRaisesRegex(RuntimeError, "tensors to be on the same device"):
                torch.cholesky_solve(b, a, out=out)

        # if out tensor with wrong shape is passed a warning is given
        with warnings.catch_warnings(record=True) as w:
            out = torch.empty(1, dtype=dtype, device=device)
            # Trigger warning
            torch.cholesky_solve(b, a, out=out)
            # Check warning occurs
            self.assertEqual(len(w), 1)
            self.assertTrue("An output with one or more elements was resized" in str(w[-1].message))

    @skipCUDAIfNoMagmaAndNoCusolver
    @skipCPUIfNoLapack
    @dtypes(*floating_and_complex_types())
    @precisionOverride({torch.float32: 2e-3, torch.complex64: 2e-3,
                        torch.float64: 1e-8, torch.complex128: 1e-8})
    def test_inverse(self, device, dtype):
        make_fullrank = make_fullrank_matrices_with_distinct_singular_values
        make_arg = partial(make_fullrank, device=device, dtype=dtype)

        def run_test(torch_inverse, matrix, batches, n):
            matrix_inverse = torch_inverse(matrix)

            # Compare against NumPy output
            # NumPy uses 'gesv' LAPACK routine solving the equation A A_inv = I
            # But in PyTorch 'gertf' + 'getri' is used causing element-wise differences
            expected = np.linalg.inv(matrix.cpu().numpy())
            self.assertEqual(matrix_inverse, expected, atol=self.precision, rtol=self.precision)

            # Additional correctness tests, check matrix*matrix_inverse == identity
            identity = torch.eye(n, dtype=dtype, device=device)
            self.assertEqual(identity.expand_as(matrix), np.matmul(matrix.cpu(), matrix_inverse.cpu()))
            self.assertEqual(identity.expand_as(matrix), np.matmul(matrix_inverse.cpu(), matrix.cpu()))

            # check the out= variant
            # prepare the expected out tensor
            matrix_inverse_out = torch.empty(*batches, n, n, dtype=dtype, device=device)
            matrix_inverse_out_t = matrix_inverse_out.mT.clone(memory_format=torch.contiguous_format)
            matrix_inverse_out = matrix_inverse_out_t.mT
            ans = torch_inverse(matrix, out=matrix_inverse_out)
            self.assertEqual(matrix_inverse_out, ans, atol=0, rtol=0)
            self.assertEqual(matrix_inverse_out, matrix_inverse, atol=0, rtol=0)

            # batched matrices: 3+ dimensional tensors, check matrix_inverse same as single-inverse for each matrix
            if matrix.ndim > 2 and batches[0] != 0:
                expected_inv_list = []
                p = int(np.prod(batches))  # use `p` instead of -1, so that the test works for empty input as well
                for mat in matrix.contiguous().view(p, n, n):
                    expected_inv_list.append(torch_inverse(mat))
                expected_inv = torch.stack(expected_inv_list).view(*batches, n, n)
                if self.device_type == 'cuda' and dtype in [torch.float32, torch.complex64]:
                    # single-inverse is done using cuSOLVER, while batched inverse is done using MAGMA
                    # individual values can be significantly different for fp32, hence rather high rtol is used
                    # the important thing is that torch_inverse passes above checks with identity
                    self.assertEqual(matrix_inverse, expected_inv, atol=1e-1, rtol=1e-2)
                else:
                    self.assertEqual(matrix_inverse, expected_inv)

        # helper function for testing torch.linalg.inv_ex
        def test_inv_ex(input, out=None):
            if out is not None:
                info = torch.empty(0, dtype=torch.int32, device=device)
                return torch.linalg.inv_ex(input, out=(out, info)).inverse
            return torch.linalg.inv_ex(input).inverse

        for torch_inverse in [torch.inverse, torch.linalg.inv, test_inv_ex]:
            for batches, n in itertools.product(
                [[], [0], [2], [2, 1]],
                [0, 5]
            ):
                matrices = make_arg(*batches, n, n)
                run_test(torch_inverse, matrices, batches, n)

                # test non-contiguous input
                run_test(torch_inverse, matrices.mT, batches, n)
                if n > 0:
                    run_test(
                        torch_inverse,
                        make_arg(*batches, 2 * n, 2 * n)
                        .view(-1, n * 2, n * 2)[:, ::2, ::2].view(*batches, n, n),
                        batches, n
                    )

    @skipCUDAIfNoMagmaAndNoCusolver
    @skipCPUIfNoLapack
    @dtypes(*floating_and_complex_types())
    def test_inv_ex_info_device(self, device, dtype):
        A = torch.eye(3, 3, dtype=dtype, device=device)
        info = torch.linalg.inv_ex(A).info
        self.assertTrue(info.device == A.device)

    @skipCUDAIfNoMagmaAndNoCusolver
    @skipCPUIfNoLapack
    @dtypes(*floating_and_complex_types())
    @skipCUDAIfRocm
    def test_inv_ex_singular(self, device, dtype):
        # if the input matrix is not invertible, info with positive integer is returned
        A = torch.eye(3, 3, dtype=dtype, device=device)
        A[-1, -1] = 0  # Now A is singular
        info = torch.linalg.inv_ex(A).info
        self.assertEqual(info, 3)
        with self.assertRaisesRegex(torch.linalg.LinAlgError,
                                    r'diagonal element 3 is zero, the inversion could not be completed'):
            torch.linalg.inv_ex(A, check_errors=True)

        # if at least one matrix in the batch is not positive definite,
        # batched info with positive integer for the corresponding matrix is returned
        A = torch.eye(3, 3, dtype=dtype, device=device)
        A = A.reshape((1, 3, 3))
        A = A.repeat(5, 1, 1)
        A[3, -2, -2] = 0  # Now A[3] is singular
        info = torch.linalg.inv_ex(A).info

        expected_info = torch.zeros(A.shape[:-2], dtype=torch.int32, device=device)
        expected_info[3] = 2
        self.assertEqual(info, expected_info)
        with self.assertRaisesRegex(torch.linalg.LinAlgError, r'\(Batch element 3\): The diagonal element 2 is zero'):
            torch.linalg.inv_ex(A, check_errors=True)

    @slowTest
    @skipCUDAIfNoMagmaAndNoCusolver
    @skipCPUIfNoLapack
    @dtypes(*floating_and_complex_types())
    @precisionOverride({torch.float32: 2e-3, torch.complex64: 2e-3,
                        torch.float64: 1e-5, torch.complex128: 1e-5})
    def test_inverse_many_batches(self, device, dtype):
        make_fullrank = make_fullrank_matrices_with_distinct_singular_values
        make_arg = partial(make_fullrank, device=device, dtype=dtype)

        def test_inverse_many_batches_helper(torch_inverse, b, n):
            matrices = make_arg(b, n, n)
            matrices_inverse = torch_inverse(matrices)

            # Compare against NumPy output
            expected = np.linalg.inv(matrices.cpu().numpy())
            self.assertEqual(matrices_inverse, expected, atol=self.precision, rtol=1e-3)

        for torch_inverse in [torch.inverse, torch.linalg.inv]:
            test_inverse_many_batches_helper(torch_inverse, 5, 256)
            test_inverse_many_batches_helper(torch_inverse, 3, 512)

    @skipCUDAIfNoMagmaAndNoCusolver
    @skipCPUIfNoLapack
    @onlyNativeDeviceTypes   # TODO: XLA doesn't raise exception
    @dtypes(*floating_and_complex_types())
    def test_inverse_errors(self, device, dtype):
        # inverse expects batches of square matrices as input
        with self.assertRaisesRegex(RuntimeError, "must be batches of square matrices"):
            torch.inverse(torch.randn(2, 3, 4, 3))

        # if input is not invertible, RuntimeError is raised mentioning the first non-invertible batch
        def run_test_singular_input(batch_dim, n):
            x = torch.eye(3, 3, dtype=dtype, device=device).reshape((1, 3, 3)).repeat(batch_dim, 1, 1)
            x[n, -1, -1] = 0
            with self.assertRaisesRegex(torch.linalg.LinAlgError, rf'\(Batch element {n}\): The diagonal element 3 is zero'):
                torch.inverse(x)

        for params in [(1, 0), (2, 0), (2, 1), (4, 0), (4, 2), (10, 2)]:
            run_test_singular_input(*params)

    @skipCUDAIfNoMagmaAndNoCusolver
    @skipCPUIfNoLapack
    @onlyNativeDeviceTypes   # TODO: XLA doesn't raise exception
    @skipCUDAIfRocm
    @skipCUDAVersionIn([(11, 3), (11, 5)])  # https://github.com/pytorch/pytorch/issues/57482
    @dtypes(*floating_and_complex_types())
    def test_inverse_errors_large(self, device, dtype):
        # Test batched inverse of singular matrices reports errors without crashing (gh-51930)
        x = torch.empty((8, 10, 616, 616), dtype=dtype, device=device)
        x[:] = torch.eye(616, dtype=dtype, device=device)
        x[..., 10, 10] = 0
        with self.assertRaisesRegex(torch.linalg.LinAlgError, r'\(Batch element 0\): The diagonal element 11 is zero'):
            torch.inverse(x)

    @precisionOverride({torch.float32: 1e-3, torch.complex64: 1e-3, torch.float64: 1e-7, torch.complex128: 1e-7})
    @skipCUDAIfNoMagma
    @skipCPUIfNoLapack
    @dtypes(*floating_and_complex_types())
    def test_pinv(self, device, dtype):
        from torch.testing._internal.common_utils import random_hermitian_pd_matrix

        def run_test_main(A, hermitian):
            # Testing against definition for pseudo-inverses
            A_pinv = torch.linalg.pinv(A, hermitian=hermitian)
            np_A = A.cpu().numpy()
            np_A_pinv = A_pinv.cpu().numpy()
            if A.numel() > 0:
                self.assertEqual(A, np_A @ np_A_pinv @ np_A, atol=self.precision, rtol=self.precision)
                self.assertEqual(A_pinv, np_A_pinv @ np_A @ np_A_pinv, atol=self.precision, rtol=self.precision)
                self.assertEqual(np_A @ np_A_pinv, (np_A @ np_A_pinv).conj().swapaxes(-2, -1))
                self.assertEqual(np_A_pinv @ np_A, (np_A_pinv @ np_A).conj().swapaxes(-2, -1))
            else:
                self.assertEqual(A.shape, A_pinv.shape[:-2] + (A_pinv.shape[-1], A_pinv.shape[-2]))

            # Check out= variant
            out = torch.empty_like(A_pinv)
            ans = torch.linalg.pinv(A, hermitian=hermitian, out=out)
            self.assertEqual(ans, out)
            self.assertEqual(ans, A_pinv)

        def run_test_numpy(A, hermitian):
            # Check against NumPy output
            # Test float rcond, and specific value for each matrix
            rconds = [float(torch.rand(1)), ]
            # Test different types of rcond tensor
            for rcond_type in all_types():
                rconds.append(torch.rand(A.shape[:-2], dtype=torch.double, device=device).to(rcond_type))
            # Test broadcasting of rcond
            if A.ndim > 2:
                rconds.append(torch.rand(A.shape[-3], device=device))
            for rcond in rconds:
                actual = torch.linalg.pinv(A, rcond=rcond, hermitian=hermitian)
                torch_rtol = torch.linalg.pinv(A, rtol=rcond, hermitian=hermitian)
                self.assertEqual(actual, torch_rtol)
                numpy_rcond = rcond if isinstance(rcond, float) else rcond.cpu().numpy()
                expected = np.linalg.pinv(A.cpu().numpy(), rcond=numpy_rcond, hermitian=hermitian)
                self.assertEqual(actual, expected, atol=self.precision, rtol=1e-5)

        for sizes in [(5, 5), (3, 5, 5), (3, 2, 5, 5),  # square matrices
                      (3, 2), (5, 3, 2), (2, 5, 3, 2),  # fat matrices
                      (2, 3), (5, 2, 3), (2, 5, 2, 3),  # thin matrices
                      (0, 0), (0, 2), (2, 0), (3, 0, 0), (0, 3, 0), (0, 0, 3)]:  # zero numel matrices
            A = torch.randn(*sizes, dtype=dtype, device=device)
            hermitian = False
            run_test_main(A, hermitian)
            run_test_numpy(A, hermitian)

        # Check hermitian = True
        for sizes in [(5, 5), (3, 5, 5), (3, 2, 5, 5),  # square matrices
                      (0, 0), (3, 0, 0), ]:  # zero numel square matrices
            A = random_hermitian_pd_matrix(sizes[-1], *sizes[:-2], dtype=dtype, device=device)
            hermitian = True
            run_test_main(A, hermitian)
            run_test_numpy(A, hermitian)

    @skipCUDAIfNoMagma
    @skipCPUIfNoLapack
    @dtypes(*floating_and_complex_types())
    def test_pinv_errors_and_warnings(self, device, dtype):
        # pinv requires at least 2D tensor
        a = torch.randn(1, device=device, dtype=dtype)
        with self.assertRaisesRegex(RuntimeError, "expected a tensor with 2 or more dimensions"):
            torch.linalg.pinv(a)

        # if non-empty out tensor with wrong shape is passed a warning is given
        a = torch.randn(3, 3, dtype=dtype, device=device)
        out = torch.empty(7, 7, dtype=dtype, device=device)
        with warnings.catch_warnings(record=True) as w:
            # Trigger warning
            torch.linalg.pinv(a, out=out)
            # Check warning occurs
            self.assertEqual(len(w), 1)
            self.assertTrue("An output with one or more elements was resized" in str(w[-1].message))

        # dtypes of out and input should be safely castable
        out = torch.empty_like(a).to(torch.int)
        with self.assertRaisesRegex(RuntimeError, "but got result with dtype Int"):
            torch.linalg.pinv(a, out=out)

        if torch.cuda.is_available():
            # device of out and input should match
            wrong_device = 'cpu' if self.device_type != 'cpu' else 'cuda'
            out = torch.empty_like(a).to(wrong_device)
            with self.assertRaisesRegex(RuntimeError, "Expected result and input tensors to be on the same device"):
                torch.linalg.pinv(a, out=out)

            # device of rcond and input should match
            wrong_device = 'cpu' if self.device_type != 'cpu' else 'cuda'
            rcond = torch.full((), 1e-2, device=wrong_device)
            with self.assertRaisesRegex(RuntimeError, "Expected all tensors to be on the same device"):
                torch.linalg.pinv(a, rcond=rcond)

        # rcond can't be complex
        rcond = torch.full((), 1j, device=device)
        with self.assertRaisesRegex(RuntimeError, "rcond tensor of complex type is not supported"):
            torch.linalg.pinv(a, rcond=rcond)

        # atol can't be complex
        atol = torch.full((), 1j, device=device)
        with self.assertRaisesRegex(RuntimeError, "atol tensor of complex type is not supported"):
            torch.linalg.pinv(a, atol=atol)

        # rtol can't be complex
        rtol = torch.full((), 1j, device=device)
        with self.assertRaisesRegex(RuntimeError, "rtol tensor of complex type is not supported"):
            torch.linalg.pinv(a, rtol=rtol)

    @skipCUDAIfNoMagmaAndNoCusolver
    @skipCPUIfNoLapack
    @dtypes(*floating_and_complex_types())
    def test_inv_errors_and_warnings(self, device, dtype):
        # inv expects batches of square matrices as input
        a = torch.randn(2, 3, 4, 3, dtype=dtype, device=device)
        with self.assertRaisesRegex(RuntimeError, "must be batches of square matrices"):
            torch.linalg.inv(a)

        # inv requires the input to be at least 2 dimensional tensor
        a = torch.randn(2, device=device, dtype=dtype)
        with self.assertRaisesRegex(RuntimeError, "must have at least 2 dimensions"):
            torch.linalg.inv(a)

        # if input is not invertible, RuntimeError is raised mentioning the first non-invertible batch
        def run_test_singular_input(batch_dim, n):
            a = torch.eye(3, 3, dtype=dtype, device=device).reshape((1, 3, 3)).repeat(batch_dim, 1, 1)
            a[n, -1, -1] = 0
            with self.assertRaisesRegex(torch.linalg.LinAlgError, rf"\(Batch element {n}\): The diagonal element 3 is zero"):
                torch.linalg.inv(a)

        for params in [(1, 0), (2, 0), (2, 1), (4, 0), (4, 2), (10, 2)]:
            run_test_singular_input(*params)

        # dtypes should match
        a = torch.eye(2, dtype=dtype, device=device)
        out = torch.empty(0, dtype=torch.int, device=device)
        with self.assertRaisesRegex(RuntimeError, "got result with dtype Int"):
            torch.linalg.inv(a, out=out)

        # device should match
        if torch.cuda.is_available():
            wrong_device = 'cpu' if self.device_type != 'cpu' else 'cuda'
            out = torch.empty(0, device=wrong_device, dtype=dtype)
            with self.assertRaisesRegex(RuntimeError, "tensors to be on the same device"):
                torch.linalg.inv(a, out=out)

        # if out tensor with wrong shape is passed a warning is given
        with warnings.catch_warnings(record=True) as w:
            a = torch.eye(2, dtype=dtype, device=device)
            out = torch.empty(1, dtype=dtype, device=device)
            # Trigger warning
            torch.linalg.inv(a, out=out)
            # Check warning occurs
            self.assertEqual(len(w), 1)
            self.assertTrue("An output with one or more elements was resized" in str(w[-1].message))

        # if out tensor in batched column major format but with wrong a warning is given
        with warnings.catch_warnings(record=True) as w:
            a = torch.eye(2, dtype=dtype, device=device)
            out = torch.empty(3, 3, dtype=dtype, device=device)
            out = out.mT.clone(memory_format=torch.contiguous_format)
            out = out.mT
            self.assertTrue(out.mT.is_contiguous())
            # Trigger warning
            torch.linalg.inv(a, out=out)
            # Check warning occurs
            self.assertEqual(len(w), 1)
            self.assertTrue("An output with one or more elements was resized" in str(w[-1].message))

    def solve_test_helper(self, A_dims, b_dims, device, dtype):
        make_fullrank = make_fullrank_matrices_with_distinct_singular_values
        make_A = partial(make_fullrank, device=device, dtype=dtype)

        b = torch.randn(*b_dims, dtype=dtype, device=device)
        A = make_A(*A_dims)
        return b, A

    @skipCUDAIfNoMagma
    @skipCPUIfNoLapack
    @dtypes(*floating_and_complex_types())
    @precisionOverride({torch.float32: 1e-3, torch.complex64: 1e-3})
    def test_solve(self, device, dtype):
        def run_test(n, batch, rhs):
            A_dims = (*batch, n, n)
            b_dims = (*batch, n, *rhs)
            b, A = self.solve_test_helper(A_dims, b_dims, device, dtype)

            # Correctness test
            x = torch.linalg.solve(A, b)
            if rhs == ():
                Ax = np.matmul(A.cpu(), x.unsqueeze(-1).cpu())
                Ax.squeeze_(-1)
            else:
                Ax = np.matmul(A.cpu(), x.cpu())
            self.assertEqual(b.expand_as(Ax), Ax)

            # Check against NumPy
            expected = np.linalg.solve(A.cpu().numpy(), b.expand_as(x).cpu().numpy())
            self.assertEqual(x, expected)

            # Check out= variant
            out = torch.empty_like(x)
            ans = torch.linalg.solve(A, b, out=out)
            self.assertEqual(ans, out)
            self.assertEqual(x, out)

            # Check out= variant with complex128 out tensor
            out = torch.empty_like(x).to(torch.complex128)
            ans = torch.linalg.solve(A, b, out=out)
            self.assertEqual(ans, out)
            self.assertEqual(x.to(torch.complex128), out)

            # Check empty out
            out = torch.empty(0, dtype=dtype, device=device)
            ans = torch.linalg.solve(A, b, out=out)
            self.assertEqual(ans, out)
            self.assertEqual(x, out)

        batches = [(), (0, ), (3, ), (2, 3)]
        ns = [0, 5, 32]
        nrhs = [(), (1, ), (5, )]
        for n, batch, rhs in itertools.product(ns, batches, nrhs):
            run_test(n, batch, rhs)

    @skipCUDAIfNoMagma
    @skipCPUIfNoLapack
    @dtypes(*floating_and_complex_types())
    @precisionOverride({torch.float32: 1e-3, torch.complex64: 1e-3})
    def test_solve_batched_non_contiguous(self, device, dtype):
        make_fullrank = make_fullrank_matrices_with_distinct_singular_values
        make_A = partial(make_fullrank, device=device, dtype=dtype)

        A = make_A(2, 2, 2).permute(1, 0, 2)
        b = torch.randn(2, 2, 2, dtype=dtype, device=device).permute(2, 1, 0)
        self.assertFalse(A.is_contiguous())
        self.assertFalse(b.is_contiguous())
        actual = torch.linalg.solve(A, b)
        expected = np.linalg.solve(A.cpu().numpy(), b.cpu().numpy())
        self.assertEqual(actual, expected)

    @skipCUDAIfNoMagma
    @skipCPUIfNoLapack
    @dtypes(*floating_and_complex_types())
    def test_solve_errors_and_warnings(self, device, dtype):
        # solve expects batches of square matrices as input
        with self.assertRaisesRegex(RuntimeError, "must be batches of square matrices"):
            a = torch.randn(2, 3, 4, 3, dtype=dtype, device=device)
            b = torch.randn(2, 3, 4, 1, dtype=dtype, device=device)
            torch.linalg.solve(a, b)

        # solve expects compatible shapes for A x = b
        with self.assertRaisesRegex(RuntimeError, "Incompatible matrix sizes"):
            a = torch.randn(2, 3, 3, 3, dtype=dtype, device=device)
            b = torch.randn(2, 3, 2, 1, dtype=dtype, device=device)
            torch.linalg.solve(a, b)

        # if input is not solvable, RuntimeError is raised mentioning the first non-solvable batch
        def run_test_singular_input(batch_dim, n):
            a = torch.eye(3, 3, dtype=dtype, device=device).reshape((1, 3, 3)).repeat(batch_dim, 1, 1)
            a[n, -1, -1] = 0
            b = torch.randn(batch_dim, 3, 1, dtype=dtype, device=device)
            with self.assertRaisesRegex(torch.linalg.LinAlgError, rf'\(Batch element {n}\): The diagonal element 3 is zero'):
                torch.linalg.solve(a, b)

        for params in [(1, 0), (2, 0), (2, 1), (4, 0), (4, 2), (10, 2)]:
            run_test_singular_input(*params)

        # if out tensor with wrong shape is passed a warning is given
        # matrix 'b' case
        with warnings.catch_warnings(record=True) as w:
            A = torch.eye(2, dtype=dtype, device=device).reshape((1, 2, 2)).repeat(2, 1, 1)
            b = torch.randn(2, 2, 2, dtype=dtype, device=device)
            out = torch.zeros(1, dtype=dtype, device=device)
            # Trigger warning
            torch.linalg.solve(A, b, out=out)
            # Check warning occurs
            self.assertEqual(len(w), 1)
            self.assertTrue("An output with one or more elements was resized" in str(w[-1].message))

        # if out tensor with wrong shape is passed a warning is given
        # vector 'b' case
        with warnings.catch_warnings(record=True) as w:
            A = torch.eye(2, dtype=dtype, device=device)
            b = torch.randn(2, dtype=dtype, device=device)
            out = torch.zeros(1, dtype=dtype, device=device)
            # Trigger warning
            torch.linalg.solve(A, b, out=out)
            # Check warning occurs
            self.assertEqual(len(w), 1)
            self.assertTrue("An output with one or more elements was resized" in str(w[-1].message))

        # dtypes should be safely castable
        a = torch.eye(2, dtype=dtype, device=device)
        b = torch.randn(2, 1, dtype=dtype, device=device)
        out = torch.empty(0, dtype=torch.int, device=device)
        with self.assertRaisesRegex(RuntimeError, "but got result with dtype Int"):
            torch.linalg.solve(a, b, out=out)

        # device should match
        if torch.cuda.is_available():
            wrong_device = 'cpu' if self.device_type != 'cpu' else 'cuda'
            out = torch.empty(0, dtype=dtype, device=wrong_device)
            clone_a = torch.empty_like(a)
            with self.assertRaisesRegex(RuntimeError, "tensors to be on the same device"):
                torch.linalg.solve(a, b, out=out)

    @skipCUDAIfNoMagma
    @skipCPUIfNoLapack
    @dtypes(*floating_and_complex_types())
    def test_old_solve(self, device, dtype):
        for (k, n) in zip([2, 3, 5], [3, 5, 7]):
            b, A = self.solve_test_helper((n, n), (n, k), device, dtype)
            x = torch.solve(b, A)[0]
            self.assertEqual(b, np.matmul(A.cpu(), x.cpu()))

    @skipCUDAIfNoMagma
    @skipCPUIfNoLapack
    @dtypes(*floating_and_complex_types())
    def test_old_solve_batched(self, device, dtype):
        def solve_batch_helper(A_dims, b_dims):
            b, A = self.solve_test_helper(A_dims, b_dims, device, dtype)
            x_exp_list = []
            for i in range(b_dims[0]):
                x_exp_list.append(torch.solve(b[i], A[i])[0])
            x_exp = torch.stack(x_exp_list)  # Stacked output
            x_act = torch.solve(b, A)[0]  # Actual output
            self.assertEqual(x_exp, x_act)  # Equality check
            Ax = np.matmul(A.cpu(), x_act.cpu())
            self.assertEqual(b, Ax)

        for batchsize in [1, 3, 4]:
            solve_batch_helper((batchsize, 5, 5), (batchsize, 5, 10))

    @skipCUDAIfNoMagma
    @skipCPUIfNoLapack
    @dtypes(*floating_and_complex_types())
    def test_old_solve_batched_non_contiguous(self, device, dtype):
        from numpy.linalg import solve

        make_fullrank = make_fullrank_matrices_with_distinct_singular_values
        make_A = partial(make_fullrank, device=device, dtype=dtype)

        A = make_A(2, 2, 2).permute(1, 0, 2)
        b = torch.randn(2, 2, 2, dtype=dtype, device=device).permute(2, 1, 0)
        x, _ = torch.solve(b, A)
        x_exp = solve(A.cpu().numpy(), b.cpu().numpy())
        self.assertEqual(x, x_exp)

    @slowTest
    @skipCUDAIfNoMagma
    @skipCPUIfNoLapack
    @dtypes(*floating_and_complex_types())
    def test_old_solve_batched_many_batches(self, device, dtype):
        for A_dims, b_dims in zip([(256, 256, 5, 5), (3, 3)], [(5, 1), (512, 512, 3, 1)]):
            b, A = self.solve_test_helper(A_dims, b_dims, device, dtype)
            x, _ = torch.solve(b, A)
            Ax = torch.matmul(A, x)
            self.assertEqual(Ax, b.expand_as(x))

    @skipCUDAIfNoMagma
    @skipCPUIfNoLapack
    @dtypes(*floating_and_complex_types())
    def test_old_solve_batched_broadcasting(self, device, dtype):
        from numpy.linalg import solve

        def run_test(A_dims, b_dims):
            A_matrix_size = A_dims[-1]
            A_batch_dims = A_dims[:-2]
            b, A = self.solve_test_helper(A_batch_dims + (A_matrix_size, A_matrix_size), b_dims, device, dtype)
            x, _ = torch.solve(b, A)
            x_exp = solve(A.cpu().numpy(), b.cpu().numpy())
            self.assertEqual(x, x_exp)

        # test against numpy.linalg.solve
        run_test((2, 1, 3, 4, 4), (2, 1, 3, 4, 6))  # no broadcasting
        run_test((2, 1, 3, 4, 4), (4, 6))  # broadcasting b
        run_test((4, 4), (2, 1, 3, 4, 2))  # broadcasting A
        run_test((1, 3, 1, 4, 4), (2, 1, 3, 4, 5))  # broadcasting A & b

    @skipCUDAIfNoMagma
    @skipCPUIfNoLapack
    @dtypes(*floating_and_complex_types())
    def test_old_solve_errors_and_warnings(self, device, dtype):
        # dtypes should be safely castable
        a = torch.eye(2, dtype=dtype, device=device)
        b = torch.randn(2, 1, dtype=dtype, device=device)
        out = torch.empty(0, dtype=torch.int, device=device)
        lu = torch.empty(0, dtype=dtype, device=device)
        with self.assertRaisesRegex(RuntimeError, "but got solution with dtype Int"):
            torch.solve(b, a, out=(out, lu))

        out = torch.empty(0, dtype=dtype, device=device)
        lu = torch.empty(0, dtype=torch.int, device=device)
        with self.assertRaisesRegex(RuntimeError, "but got lu with dtype Int"):
            torch.solve(b, a, out=(out, lu))

        # device should match
        if torch.cuda.is_available():
            wrong_device = 'cpu' if self.device_type != 'cpu' else 'cuda'
            out = torch.empty(0, dtype=dtype, device=wrong_device)
            lu = torch.empty_like(a)
            with self.assertRaisesRegex(RuntimeError, "tensors to be on the same device"):
                torch.solve(b, a, out=(out, lu))
            out = torch.empty(0, dtype=dtype, device=device)
            lu = torch.empty_like(a).to(wrong_device)
            with self.assertRaisesRegex(RuntimeError, "tensors to be on the same device"):
                torch.solve(b, a, out=(out, lu))

    @skipCUDAIfNoMagma
    @skipCPUIfNoLapack
    @dtypes(torch.float, torch.double, torch.cfloat, torch.cdouble)
    @precisionOverride({torch.float: 1e-4, torch.cfloat: 1e-4})
    def test_tensorsolve(self, device, dtype):
        def run_test(a_shape, dims):
            a = torch.randn(a_shape, dtype=dtype, device=device)
            b = torch.randn(a_shape[:2], dtype=dtype, device=device)
            result = torch.linalg.tensorsolve(a, b, dims=dims)
            expected = np.linalg.tensorsolve(a.cpu().numpy(), b.cpu().numpy(), axes=dims)
            self.assertEqual(result, expected)

            # check the out= variant
            out = torch.empty_like(result)
            ans = torch.linalg.tensorsolve(a, b, dims=dims, out=out)
            self.assertEqual(ans, out)
            self.assertEqual(ans, result)

        a_shapes = [(2, 3, 6), (3, 4, 4, 3)]
        dims = [None, (0, 2)]
        for a_shape, d in itertools.product(a_shapes, dims):
            run_test(a_shape, d)

    @skipCUDAIfNoMagma
    @skipCPUIfNoLapack
    @dtypes(torch.float, torch.double, torch.cfloat, torch.cdouble)
    def test_tensorsolve_empty(self, device, dtype):
        # Check for empty inputs. NumPy does not work for these cases.
        a = torch.empty(0, 0, 1, 2, 3, 0, dtype=dtype, device=device)
        b = torch.empty(a.shape[:2], dtype=dtype, device=device)
        x = torch.linalg.tensorsolve(a, b)
        self.assertEqual(torch.tensordot(a, x, dims=len(x.shape)), b)

    @skipCUDAIfNoMagma
    @skipCPUIfNoLapack
    @dtypes(torch.float, torch.double, torch.cfloat, torch.cdouble)
    @precisionOverride({torch.float: 1e-4, torch.cfloat: 1e-4})
    def test_tensorsolve_non_contiguous(self, device, dtype):
        def run_test_permuted(a_shape, dims):
            # check for permuted / transposed inputs
            a = torch.randn(a_shape, dtype=dtype, device=device)
            a = a.movedim((0, 2), (-2, -1))
            self.assertFalse(a.is_contiguous())
            b = torch.randn(a.shape[:2], dtype=dtype, device=device)
            b = b.t()
            self.assertFalse(b.is_contiguous())
            result = torch.linalg.tensorsolve(a, b, dims=dims)
            expected = np.linalg.tensorsolve(a.cpu().numpy(), b.cpu().numpy(), axes=dims)
            self.assertEqual(result, expected)

        def run_test_skipped_elements(a_shape, dims):
            # check for inputs with skipped elements
            a = torch.randn(a_shape, dtype=dtype, device=device)
            a = a[::2]
            self.assertFalse(a.is_contiguous())
            b = torch.randn(a_shape[:2], dtype=dtype, device=device)
            b = b[::2]
            self.assertFalse(b.is_contiguous())
            result = torch.linalg.tensorsolve(a, b, dims=dims)
            expected = np.linalg.tensorsolve(a.cpu().numpy(), b.cpu().numpy(), axes=dims)
            self.assertEqual(result, expected)

            # check non-contiguous out
            out = torch.empty(2 * result.shape[0], *result.shape[1:], dtype=dtype, device=device)[::2]
            self.assertFalse(out.is_contiguous())
            ans = torch.linalg.tensorsolve(a, b, dims=dims, out=out)
            self.assertEqual(ans, out)
            self.assertEqual(ans, result)

        a_shapes = [(2, 3, 6), (3, 4, 4, 3)]
        dims = [None, (0, 2)]
        for a_shape, d in itertools.product(a_shapes, dims):
            run_test_permuted(a_shape, d)

        a_shapes = [(4, 3, 6), (6, 4, 4, 3)]
        dims = [None, (0, 2)]
        for a_shape, d in itertools.product(a_shapes, dims):
            run_test_skipped_elements(a_shape, d)

    @skipCUDAIfNoMagma
    @skipCPUIfNoLapack
    @dtypes(torch.float32)
    def test_tensorsolve_errors_and_warnings(self, device, dtype):
        # tensorsolve expects the input that can be reshaped to a square matrix
        a = torch.eye(2 * 3 * 4, dtype=dtype, device=device).reshape((2 * 3, 4, 2, 3, 4))
        b = torch.randn(8, 4, dtype=dtype, device=device)
        self.assertTrue(np.prod(a.shape[2:]) != np.prod(b.shape))
        with self.assertRaisesRegex(RuntimeError, r'Expected self to satisfy the requirement'):
            torch.linalg.tensorsolve(a, b)

        # if non-empty out tensor with wrong shape is passed a warning is given
        out = torch.empty_like(a)
        b = torch.randn(6, 4, dtype=dtype, device=device)
        with warnings.catch_warnings(record=True) as w:
            # Trigger warning
            torch.linalg.tensorsolve(a, b, out=out)
            # Check warning occurs
            self.assertEqual(len(w), 1)
            self.assertTrue("An output with one or more elements was resized" in str(w[-1].message))

        # dtypes should be safely castable
        out = torch.empty_like(a).to(torch.int)
        with self.assertRaisesRegex(RuntimeError, "but got result with dtype Int"):
            torch.linalg.tensorsolve(a, b, out=out)

        # device should match
        if torch.cuda.is_available():
            wrong_device = 'cpu' if self.device_type != 'cpu' else 'cuda'
            out = torch.empty(0, dtype=dtype, device=wrong_device)
            with self.assertRaisesRegex(RuntimeError, "tensors to be on the same device"):
                torch.linalg.tensorsolve(a, b, out=out)

    @skipCUDAIfNoMagma
    @skipCPUIfNoLapack
    @dtypes(*floating_and_complex_types())
    @precisionOverride({torch.float: 1e-3, torch.cfloat: 1e-3})
    def test_tensorinv(self, device, dtype):

        def run_test(a_shape, ind):
            a = torch.randn(a_shape, dtype=dtype, device=device)
            a_numpy = a.cpu().numpy()
            result = torch.linalg.tensorinv(a, ind=ind)
            expected = np.linalg.tensorinv(a_numpy, ind=ind)
            self.assertEqual(result, expected)

            # check the out= variant
            out = torch.empty_like(result)
            ans = torch.linalg.tensorinv(a, ind=ind, out=out)
            self.assertEqual(ans, out)
            self.assertEqual(ans, result)

        # compare to NumPy output
        run_test((12, 3, 4), ind=1)
        run_test((3, 8, 24), ind=2)
        run_test((18, 3, 3, 2), ind=1)
        run_test((1, 4, 2, 2), ind=2)
        run_test((2, 3, 5, 30), ind=3)
        run_test((24, 2, 2, 3, 2), ind=1)
        run_test((3, 4, 2, 3, 2), ind=2)
        run_test((1, 2, 3, 2, 3), ind=3)
        run_test((3, 2, 1, 2, 12), ind=4)

    @skipCUDAIfNoMagma
    @skipCPUIfNoLapack
    @dtypes(*floating_and_complex_types())
    @precisionOverride({torch.float: 1e-3, torch.cfloat: 1e-3})
    def test_tensorinv_non_contiguous(self, device, dtype):

        def run_test(a_shape, ind):
            # check for permuted (transposed) case
            a = torch.randn(a_shape, dtype=dtype, device=device)
            permutation = list(range(0, a.ndim))
            a = a.permute(permutation[ind:] + permutation[:ind])
            self.assertFalse(a.is_contiguous())
            a_numpy = a.cpu().numpy()
            result = torch.linalg.tensorinv(a, ind=a.ndim - ind)
            expected = np.linalg.tensorinv(a_numpy, ind=a.ndim - ind)
            self.assertEqual(result, expected)

        def run_test_skipped_elements(a_shape, ind):
            # check for input with skipped elements
            a = torch.randn(a_shape, dtype=dtype, device=device)
            a = a[::2]
            self.assertFalse(a.is_contiguous())
            a_numpy = a.cpu().numpy()
            result = torch.linalg.tensorinv(a, ind=ind)
            expected = np.linalg.tensorinv(a_numpy, ind=ind)
            self.assertEqual(result, expected)

            # check non-contiguous out
            out = torch.empty(2 * result.shape[0], *result.shape[1:], dtype=dtype, device=device)[::2]
            self.assertFalse(out.is_contiguous())
            ans = torch.linalg.tensorinv(a, ind=ind, out=out)
            self.assertEqual(ans, out)
            self.assertEqual(ans, result)

        run_test((12, 3, 4), ind=1)
        run_test((3, 8, 24), ind=2)
        run_test((18, 3, 3, 2), ind=1)
        run_test((1, 4, 2, 2), ind=2)
        run_test((2, 3, 5, 30), ind=3)
        run_test((24, 2, 2, 3, 2), ind=1)
        run_test((3, 4, 2, 3, 2), ind=2)
        run_test((1, 2, 3, 2, 3), ind=3)
        run_test((3, 2, 1, 2, 12), ind=4)

        run_test_skipped_elements((12, 3, 2), ind=1)
        run_test_skipped_elements((18, 3, 3, 1), ind=1)

    @skipMeta  # See https://github.com/pytorch/pytorch/issues/53739
    @skipCUDAIfNoMagma
    @skipCPUIfNoLapack
    @dtypes(*floating_and_complex_types())
    def test_tensorinv_empty(self, device, dtype):
        for ind in range(1, 4):
            # Check for empty inputs. NumPy does not work for these cases.
            a = torch.empty(0, 0, 1, 2, 3, 0, dtype=dtype, device=device)
            a_inv = torch.linalg.tensorinv(a, ind=ind)
            self.assertEqual(a_inv.shape, a.shape[ind:] + a.shape[:ind])

    @skipMeta  # See https://github.com/pytorch/pytorch/issues/53739
    @skipCUDAIfNoMagma
    @skipCPUIfNoLapack
    @dtypes(*floating_and_complex_types())
    def test_tensorinv_errors_and_warnings(self, device, dtype):

        def check_shape(a_shape, ind):
            # tensorinv requires the input to satisfy
            # prod(a.shape[ind:]) == prod(a.shape[:ind])
            a = torch.randn(a_shape, dtype=dtype, device=device)
            with self.assertRaisesRegex(RuntimeError, "Expected self to satisfy the requirement"):
                torch.linalg.tensorinv(a, ind=ind)

        def check_ind(a_shape, ind):
            a = torch.randn(a_shape, dtype=dtype, device=device)
            with self.assertRaisesRegex(RuntimeError, "Expected a strictly positive integer"):
                torch.linalg.tensorinv(a, ind=ind)

        def check_out(a_shape, ind):
            # if non-empty out tensor with wrong shape is passed a warning is given
            a = torch.randn(a_shape, dtype=dtype, device=device)
            out = torch.empty_like(a)
            with warnings.catch_warnings(record=True) as w:
                # Trigger warning
                torch.linalg.tensorinv(a, ind=ind, out=out)
                # Check warning occurs
                self.assertEqual(len(w), 1)
                self.assertTrue("An output with one or more elements was resized" in str(w[-1].message))

            # dtypes should be safely castable
            out = torch.empty(0, dtype=torch.int, device=device)
            with self.assertRaisesRegex(RuntimeError, "but got result with dtype Int"):
                torch.linalg.tensorinv(a, ind=ind, out=out)

            # device should match
            if torch.cuda.is_available():
                wrong_device = 'cpu' if self.device_type != 'cpu' else 'cuda'
                out = torch.empty(0, dtype=dtype, device=wrong_device)
                with self.assertRaisesRegex(RuntimeError, "tensors to be on the same device"):
                    torch.linalg.tensorinv(a, ind=ind, out=out)

        # test for invalid shape
        check_shape((2, 3, 4), ind=1)
        check_shape((1, 2, 3, 4), ind=3)

        # test for invalid ind
        check_ind((12, 3, 4), ind=-1)
        check_ind((18, 3, 3, 2), ind=0)

        # test for invalid out tensor
        check_out((12, 3, 4), ind=1)
        check_out((3, 8, 24), ind=2)

    @skipCUDAIfNoMagma
    @skipCPUIfNoLapack
    @dtypes(*floating_and_complex_types())
    def test_tensorinv_singular_input(self, device, dtype):

        def check_singular_input(a_shape, ind):
            prod_ind_end = np.prod(a_shape[ind:])
            a = torch.eye(prod_ind_end, dtype=dtype, device=device)
            a[-1, -1] = 0   # Now `a` is singular
            a = a.reshape(a_shape)
            with self.assertRaisesRegex(torch.linalg.LinAlgError, "The diagonal element"):
                torch.linalg.tensorinv(a, ind=ind)

        # test for non-invertible input
        check_singular_input((12, 3, 4), ind=1)
        check_singular_input((3, 6, 18), ind=2)

    def _test_dot_vdot_vs_numpy(self, device, dtype, torch_fn, np_fn):
        def check(x, y):
            # Compare with numpy
            res = torch_fn(x, y)
            if x.dtype == torch.bfloat16:
                ref = torch.from_numpy(np.array(np_fn(x.cpu().float().numpy(), y.cpu().float().numpy())))
            else:
                ref = torch.from_numpy(np.array(np_fn(x.cpu().numpy(), y.cpu().numpy())))
            if res.dtype == torch.bfloat16:
                self.assertEqual(res.cpu(), ref.bfloat16())
            else:
                self.assertEqual(res.cpu(), ref)

            # Test out variant
            out = torch.empty_like(res)
            torch_fn(x, y, out=out)
            self.assertEqual(out, res)

        # Empty
        x = torch.tensor([], dtype=dtype, device=device)
        y = torch.tensor([], dtype=dtype, device=device)
        check(x, y)

        # Contiguous
        x = 0.1 * torch.randn(5000, dtype=dtype, device=device)
        y = 0.1 * torch.randn(5000, dtype=dtype, device=device)
        check(x, y)

        # 0 strided
        y = 0.1 * torch.randn(1, dtype=dtype, device=device).expand(5000)
        check(x, y)

        # 2 strided
        check(x[::2], y[::2])

    @dtypes(torch.float, torch.cfloat, torch.bfloat16)
    @dtypesIfCUDA(torch.float, torch.cfloat)
    @precisionOverride({torch.cfloat: 1e-4, torch.float32: 5e-5, torch.bfloat16: 1e-0})
    def test_dot_vs_numpy(self, device, dtype):
        self._test_dot_vdot_vs_numpy(device, dtype, torch.dot, np.dot)

    @dtypes(torch.float, torch.cfloat)
    @precisionOverride({torch.cfloat: 1e-4, torch.float32: 5e-5})
    def test_vdot_vs_numpy(self, device, dtype):
        self._test_dot_vdot_vs_numpy(device, dtype, torch.vdot, np.vdot)

    def _test_dot_vdot_invalid_args(self, device, torch_fn, complex_dtypes=False):
        def check(x, y, regex):
            with self.assertRaisesRegex(RuntimeError, regex):
                torch_fn(x, y)

        if complex_dtypes:
            x = torch.randn(1, dtype=torch.cfloat, device=device)
            y = torch.randn(3, dtype=torch.cdouble, device=device)
        else:
            x = torch.randn(1, dtype=torch.float, device=device)
            y = torch.randn(3, dtype=torch.double, device=device)

        check(x, y, 'dot : expected both vectors to have same dtype')
        check(x.reshape(1, 1), y, '1D tensors expected')
        check(x.expand(9), y.to(x.dtype), 'inconsistent tensor size')

        if self.device_type != 'cpu':
            x_cpu = x.expand(3).cpu()
            check(x_cpu, y.to(x.dtype), 'Expected all tensors to be on the same device')

    @onlyNativeDeviceTypes
    def test_vdot_invalid_args(self, device):
        self._test_dot_vdot_invalid_args(device, torch.vdot)
        self._test_dot_vdot_invalid_args(device, torch.vdot, complex_dtypes=True)

    @onlyNativeDeviceTypes
    def test_dot_invalid_args(self, device):
        self._test_dot_vdot_invalid_args(device, torch.dot)
        self._test_dot_vdot_invalid_args(device, torch.dot, complex_dtypes=True)

    @skipCUDAIfNoMagma
    @skipCPUIfNoLapack
    @dtypes(*floating_and_complex_types())
    def test_matrix_rank(self, device, dtype):
        matrix_rank = torch.linalg.matrix_rank

        def run_test(shape0, shape1, batch):
            a = torch.randn(*batch, shape0, shape1, dtype=dtype, device=device)
            rank_a = matrix_rank(a)

            self.assertEqual(rank_a, matrix_rank(a.mH))
            aaH = torch.matmul(a, a.mH)
            rank_aaH = matrix_rank(aaH)
            rank_aaH_hermitian = matrix_rank(aaH, hermitian=True)
            self.assertEqual(rank_aaH, rank_aaH_hermitian)
            aHa = torch.matmul(a.mH, a)
            self.assertEqual(matrix_rank(aHa), matrix_rank(aHa, hermitian=True))

            # check against NumPy
            self.assertEqual(rank_a, np.linalg.matrix_rank(a.cpu().numpy()))
            self.assertEqual(matrix_rank(a, 0.01), np.linalg.matrix_rank(a.cpu().numpy(), 0.01))

            self.assertEqual(rank_aaH, np.linalg.matrix_rank(aaH.cpu().numpy()))
            self.assertEqual(matrix_rank(aaH, 0.01), np.linalg.matrix_rank(aaH.cpu().numpy(), 0.01))

            # hermitian flag for NumPy was added in 1.14.0
            if np.lib.NumpyVersion(np.__version__) >= '1.14.0':
                self.assertEqual(rank_aaH_hermitian,
                                 np.linalg.matrix_rank(aaH.cpu().numpy(), hermitian=True))
                self.assertEqual(matrix_rank(aaH, 0.01, True),
                                 np.linalg.matrix_rank(aaH.cpu().numpy(), 0.01, True))

            # check out= variant
            out = torch.empty(a.shape[:-2], dtype=torch.int64, device=device)
            ans = matrix_rank(a, out=out)
            self.assertEqual(ans, out)
            self.assertEqual(ans, rank_a)

        shapes = (3, 13)
        batches = ((), (0, ), (4, ), (3, 5, ))
        for (shape0, shape1), batch in zip(itertools.product(shapes, reversed(shapes)), batches):
            run_test(shape0, shape1, batch)

    @skipCUDAIfNoMagma
    @skipCPUIfNoLapack
    @dtypes(*floating_and_complex_types())
    def test_matrix_rank_atol(self, device, dtype):

        def run_test_atol(shape0, shape1, batch):
            a = make_tensor((*batch, shape0, shape1), dtype=dtype, device=device)
            # Check against NumPy output
            # Test float tol, and specific value for each matrix
            tolerances = [float(torch.rand(1)), ]
            # Test different types of tol tensor
            for tol_type in all_types():
                tolerances.append(make_tensor(a.shape[:-2], dtype=tol_type, device=device, low=0))
            # Test broadcasting of tol
            if a.ndim > 2:
                tolerances.append(make_tensor(a.shape[-3], dtype=torch.float32, device=device, low=0))
            for tol in tolerances:
                actual = torch.linalg.matrix_rank(a, atol=tol)
                actual_tol = torch.linalg.matrix_rank(a, tol=tol)
                self.assertEqual(actual, actual_tol)
                numpy_tol = tol if isinstance(tol, float) else tol.cpu().numpy()
                expected = np.linalg.matrix_rank(a.cpu().numpy(), tol=numpy_tol)
                self.assertEqual(actual, expected)

        shapes = (3, 13)
        batches = ((), (0, ), (4, ), (3, 5, ))
        for (shape0, shape1), batch in zip(itertools.product(shapes, reversed(shapes)), batches):
            run_test_atol(shape0, shape1, batch)

    @skipCUDAIfNoMagma
    @skipCPUIfNoLapack
    @dtypes(torch.float64)
    def test_matrix_rank_atol_rtol(self, device, dtype):
<<<<<<< HEAD
        from torch.testing._internal.common_utils import make_fullrank_matrices_with_distinct_singular_values
=======
>>>>>>> 677aa5b8
        make_fullrank = make_fullrank_matrices_with_distinct_singular_values
        make_arg = partial(make_fullrank, device=device, dtype=dtype)

        # creates a matrix with singular values rank=n and singular values in range [2/3, 3/2]
        # the singular values are 1 + 1/2, 1 - 1/3, 1 + 1/4, 1 - 1/5, ...
        n = 9
        a = make_arg(n, n)

        # test float and tensor variants
        for tol_value in [0.81, torch.tensor(0.81, device=device)]:
            # using rtol (relative tolerance) takes into account the largest singular value (1.5 in this case)
            result = torch.linalg.matrix_rank(a, rtol=tol_value)
            self.assertEqual(result, 2)  # there are 2 singular values above 1.5*0.81 = 1.215

            # atol is used directly to compare with singular values
            result = torch.linalg.matrix_rank(a, atol=tol_value)
            self.assertEqual(result, 7)  # there are 7 singular values above 0.81

            # when both are specified the maximum tolerance is used
            result = torch.linalg.matrix_rank(a, atol=tol_value, rtol=tol_value)
            self.assertEqual(result, 2)  # there are 2 singular values above max(0.81, 1.5*0.81)

    @skipCUDAIfNoMagma
    @skipCPUIfNoLapack
    @dtypes(*floating_and_complex_types())
    def test_matrix_rank_empty(self, device, dtype):
        matrix_rank = torch.linalg.matrix_rank

        # NumPy doesn't work for input with no elements
        def run_test(shape0, shape1, batch):
            a = torch.randn(*batch, shape0, shape1, dtype=dtype, device=device)
            rank_a = matrix_rank(a)
            expected = torch.zeros(batch, dtype=torch.int64, device=device)

            self.assertEqual(rank_a, matrix_rank(a.mH))

            aaH = torch.matmul(a, a.mH)
            rank_aaH = matrix_rank(aaH)
            rank_aaH_hermitian = matrix_rank(aaH, hermitian=True)
            self.assertEqual(rank_aaH, rank_aaH_hermitian)

            aHa = torch.matmul(a.mH, a)
            self.assertEqual(matrix_rank(aHa), matrix_rank(aHa, hermitian=True))

            self.assertEqual(rank_a, expected)
            self.assertEqual(matrix_rank(a, 0.01), expected)

            self.assertEqual(rank_aaH, expected)
            self.assertEqual(matrix_rank(aaH, 0.01), expected)

            self.assertEqual(rank_aaH_hermitian, expected)
            self.assertEqual(matrix_rank(aaH, 0.01, True), expected)

        batches = ((), (4, ), (3, 5, ))
        for batch in batches:
            run_test(0, 0, batch)
            run_test(0, 3, batch)
            run_test(3, 0, batch)

    @skipCUDAIfNoMagma
    @skipCPUIfNoLapack
    @dtypes(*floating_and_complex_types())
    def test_matrix_rank_out_errors_and_warnings(self, device, dtype):
        # dtypes should be safely castable
        a = torch.eye(2, dtype=dtype, device=device)
        out = torch.empty(0, dtype=torch.bool, device=device)
        with self.assertRaisesRegex(RuntimeError, "but got result with dtype Bool"):
            torch.linalg.matrix_rank(a, out=out)

        # device should match
        if torch.cuda.is_available():
            wrong_device = 'cpu' if self.device_type != 'cpu' else 'cuda'
            out = torch.empty(0, dtype=dtype, device=wrong_device)
            with self.assertRaisesRegex(RuntimeError, "tensors to be on the same device"):
                torch.linalg.matrix_rank(a, out=out)

        # if out tensor with wrong shape is passed a warning is given
        with warnings.catch_warnings(record=True) as w:
            out = torch.empty(3, dtype=dtype, device=device)
            # Trigger warning
            torch.linalg.matrix_rank(a, out=out)
            # Check warning occurs
            self.assertEqual(len(w), 1)
            self.assertTrue("An output with one or more elements was resized" in str(w[-1].message))

    @skipCUDAIfNoMagma
    @skipCPUIfNoLapack
    @dtypes(*floating_and_complex_types())
    def test_matrix_rank_basic(self, device, dtype):
        matrix_rank = torch.linalg.matrix_rank

        a = torch.eye(10, dtype=dtype, device=device)
        self.assertEqual(matrix_rank(a).item(), 10)
        self.assertEqual(matrix_rank(a, hermitian=True).item(), 10)

        a[5, 5] = 0
        self.assertEqual(matrix_rank(a).item(), 9)
        self.assertEqual(matrix_rank(a, hermitian=True).item(), 9)

    @skipCUDAIfNoMagma
    @skipCPUIfNoLapack
    @dtypes(*floating_and_complex_types())
    def test_old_matrix_rank(self, device, dtype):
        a = torch.eye(10, dtype=dtype, device=device)
        self.assertEqual(torch.matrix_rank(a).item(), 10)
        self.assertEqual(torch.matrix_rank(a, True).item(), 10)

        a[5, 5] = 0
        self.assertEqual(torch.matrix_rank(a).item(), 9)
        self.assertEqual(torch.matrix_rank(a, True).item(), 9)

        a = torch.randn(24, 42, dtype=dtype, device=device)
        self.assertEqual(torch.matrix_rank(a), torch.matrix_rank(a.t()))
        aaT = torch.mm(a, a.conj().t())
        self.assertEqual(torch.matrix_rank(aaT), torch.matrix_rank(aaT, True))
        aTa = torch.mm(a.conj().t(), a)
        self.assertEqual(torch.matrix_rank(aTa), torch.matrix_rank(aTa, True))

        a = torch.randn(35, 75, dtype=dtype, device=device)
        self.assertEqual(torch.matrix_rank(a), np.linalg.matrix_rank(a.cpu().numpy()))
        self.assertEqual(torch.matrix_rank(a, 0.01), np.linalg.matrix_rank(a.cpu().numpy(), 0.01))

        aaT = torch.mm(a, a.conj().t())
        self.assertEqual(torch.matrix_rank(aaT), np.linalg.matrix_rank(aaT.cpu().numpy()))
        self.assertEqual(torch.matrix_rank(aaT, 0.01), np.linalg.matrix_rank(aaT.cpu().numpy(), 0.01))

        if np.lib.NumpyVersion(np.__version__) >= '1.14.0':
            self.assertEqual(torch.matrix_rank(aaT, True), np.linalg.matrix_rank(aaT.cpu().numpy(), True))
            self.assertEqual(torch.matrix_rank(aaT, 0.01, True), np.linalg.matrix_rank(aaT.cpu().numpy(), 0.01, True))

    @onlyNativeDeviceTypes
    @dtypes(torch.double)
    # This tests only the cases where torch.chain_matmul differs from torch.linalg.multi_dot which this is an "alias" for.
    def test_chain_matmul(self, device, dtype):
        # chain_matmul accepts a single input tensor while multi_dot does not
        t = make_tensor((2, 2), device, dtype)
        self.assertEqual(t, torch.chain_matmul(t))
        with self.assertRaisesRegex(RuntimeError, r"chain_matmul\(\): Expected one or more matrices"):
            torch.chain_matmul()

        # chain_matmul expects all tensors to be 2D whereas multi_dot allows the first and last tensors to
        # be either 1D or 2D
        with self.assertRaisesRegex(RuntimeError, r"Tensor dimension is 1, expected 2 instead"):
            torch.chain_matmul(make_tensor(1, device, dtype), make_tensor(1, device, dtype))

    @onlyNativeDeviceTypes
    @dtypes(torch.double, torch.cdouble)
    def test_multi_dot(self, device, dtype):
        def check(*shapes, noncontiguous=False):
            tensors = [make_tensor(shape, device, dtype, noncontiguous=noncontiguous) for shape in shapes]
            np_arrays = [tensor.cpu().numpy() for tensor in tensors]
            res = torch.linalg.multi_dot(tensors).cpu()
            ref = torch.from_numpy(np.array(np.linalg.multi_dot(np_arrays)))
            self.assertEqual(res, ref)

        # test for inputs with empty dimensions
        check([0], [0])
        check([2], [2, 0])
        check([1, 0], [0])
        check([0, 2], [2, 1])
        check([2, 2], [2, 0])
        check([2, 0], [0, 3])
        check([0, 0], [0, 1])
        check([4, 2], [2, 0], [0, 3], [3, 2])

        # test variable output shapes
        check([2], [2])
        check([1, 2], [2])
        check([2], [2, 1])
        check([1, 2], [2, 1])
        check([3, 2], [2, 4])

        # test multiple input tensors
        check([3], [3, 4], [4, 2], [2, 5], [5])
        check([1, 2], [2, 2], [2, 3], [3, 1])

        # test large tensors
        check([10, 100], [100, 5], [5, 50])
        check([10, 20], [20, 30], [30, 5])

        # test noncontiguous input
        check([3, 2], [2, 2], [2, 3], [3, 4], noncontiguous=True)
        check([15, 5], [5, 10], [10, 20], [20, 25], noncontiguous=True)

    @onlyNativeDeviceTypes
    @dtypes(torch.float)
    def test_multi_dot_errors(self, device, dtype):
        def check(tensors, out, msg):
            with self.assertRaisesRegex(RuntimeError, msg):
                torch.linalg.multi_dot(tensors, out=out)

        a = make_tensor(2, device, dtype)

        check([], None, "expected at least 2 tensors")
        check([a], None, "expected at least 2 tensors")

        check([torch.tensor(1, device=device, dtype=dtype), a], None, "the first tensor must be 1D or 2D")
        check([a, torch.tensor(1, device=device, dtype=dtype)], None, "the last tensor must be 1D or 2D")

        check([a, a, a], None, "tensor 1 must be 2D")
        check([a, make_tensor((2, 2, 2), device, dtype), a], None, "tensor 1 must be 2D")

        check([a, make_tensor(2, device, torch.double)], None, "all tensors must have be the same dtype")
        check([a, a], torch.empty(0, device=device, dtype=torch.double), "expected out tensor to have dtype")

        if self.device_type == 'cuda':
            check([a, make_tensor(2, 'cpu', dtype)], None, "all tensors must be on the same device")
            check([a, a], torch.empty(0, dtype=dtype), "expected out tensor to be on device")

        check([a, make_tensor(3, device, dtype)], None, "cannot be multiplied")
        check([a, make_tensor((3, 2), device, dtype), a], None, "cannot be multiplied")

    @precisionOverride({torch.float32: 5e-6, torch.complex64: 5e-6})
    @skipCUDAIfNoMagma
    @skipCPUIfNoLapack
    @dtypes(*floating_and_complex_types())
    def test_qr(self, device, dtype):
        def run_test(tensor_dims, some):
            A = torch.randn(*tensor_dims, dtype=dtype, device=device)
            Q, R = torch.qr(A, some=some)

            # Check0: Q[-2:] = (m, n_columns), R[-2:] = (n_columns, n)
            m, n = tensor_dims[-2:]
            n_columns = m if (not some) and m > n else min(m, n)
            self.assertEqual(Q.size(-2), m)
            self.assertEqual(R.size(-1), n)
            self.assertEqual(Q.size(-1), n_columns)

            A_ = A.cpu().numpy()
            Q_ = Q.cpu().numpy()
            R_ = R.cpu().numpy()

            # Check1: A = QR
            self.assertEqual(A_, np.matmul(Q_, R_))

            # Check2: A = QR (with out)
            Q_out, R_out = torch.full_like(Q, math.nan), torch.full_like(R, math.nan)
            torch.qr(A, some=some, out=(Q_out, R_out))
            Q_out_ = Q_out.cpu().numpy()
            R_out_ = R_out.cpu().numpy()
            self.assertEqual(A_, np.matmul(Q_out_, R_out_))

            # Check3: Q == Q_out, R == R_out
            self.assertEqual(Q_, Q_out_)
            self.assertEqual(R_, R_out_)

            # Check4: Q^{T}Q = I, triu(R) = R
            eye = torch.eye(n_columns, device=device, dtype=dtype).expand(Q.shape[:-2] + (n_columns, n_columns)).cpu().numpy()
            self.assertEqual(np.matmul(Q_.swapaxes(-1, -2).conj(), Q_), eye)
            self.assertEqual(R.triu(), R)

        tensor_dims_list = [(0, 5), (0, 0), (5, 0),  # Empty Tensors
                            (2, 1, 0, 5), (2, 1, 0, 0), (2, 1, 5, 0), (2, 0, 5, 5),  # Batched empty Tensors
                            (3, 5), (5, 5), (5, 3),  # Single matrix
                            (7, 3, 5), (7, 5, 5), (7, 5, 3),  # 3-dim Tensors
                            (7, 5, 3, 5), (7, 5, 5, 5), (7, 5, 5, 3)]  # 4-dim Tensors
        for tensor_dims, some in itertools.product(tensor_dims_list, [True, False]):
            run_test(tensor_dims, some)

    @skipCUDAIfNoMagma
    @skipCPUIfNoLapack
    @dtypes(torch.float, torch.double, torch.cfloat, torch.cdouble)
    def test_qr_vs_numpy(self, device, dtype):
        """
        test torch.linalg.qr vs numpy.linalg.qr
        """
        sizes_to_test = [
            (7, 5),
            (5, 7),
            (5, 0),    # empty
            (0, 5),    # empty
        ]
        for size in sizes_to_test:
            t = torch.randn(size, device=device, dtype=dtype)
            np_t = t.cpu().numpy()
            for mode in ['reduced', 'complete']:
                exp_q, exp_r = np.linalg.qr(np_t, mode=mode)
                q, r = torch.linalg.qr(t, mode=mode)
                self.assertEqual(q, exp_q)
                self.assertEqual(r, exp_r)
            #
            # for mode='r' we need a special logic because numpy returns only r
            exp_r = np.linalg.qr(np_t, mode='r')
            q, r = torch.linalg.qr(t, mode='r')
            # check that q is empty
            self.assertEqual(q.shape, (0,))
            self.assertEqual(q.dtype, t.dtype)
            self.assertEqual(q.device, t.device)
            # check r
            self.assertEqual(r, exp_r)

    @skipCUDAIfNoMagma
    @skipCPUIfNoLapack
    @dtypes(torch.float)
    def test_linalg_qr_autograd_errors(self, device, dtype):
        # torch.linalg.qr(mode='r') returns only 'r' and discards 'q', but
        # without 'q' you cannot compute the backward pass. Check that
        # linalg_qr_backward complains cleanly in that case.
        inp = torch.randn((5, 7), device=device, dtype=dtype, requires_grad=True)
        q, r = torch.linalg.qr(inp, mode='r')
        self.assertEqual(q.shape, (0,))  # empty tensor
        b = torch.sum(r)
        with self.assertRaisesRegex(RuntimeError,
                                    "The derivative of qr is not implemented when mode='r'"):
            b.backward()
        #
        inp = torch.randn((7, 5), device=device, dtype=dtype, requires_grad=True)
        q, r = torch.linalg.qr(inp, mode='complete')
        b = torch.sum(r)
        with self.assertRaisesRegex(RuntimeError,
                                    "The derivative of qr is not implemented when mode='complete' and nrows > ncols"):
            b.backward()

    @skipCUDAIfNoMagma
    @skipCPUIfNoLapack
    @dtypes(torch.float, torch.double, torch.cfloat, torch.cdouble)
    def test_qr_batched(self, device, dtype):
        """
        test torch.linalg.qr vs numpy.linalg.qr. We need some special logic
        because numpy does not support batched qr
        """
        def np_qr_batched(a, mode):
            """poor's man batched version of np.linalg.qr"""
            all_q = []
            all_r = []
            for matrix in a:
                result = np.linalg.qr(matrix, mode=mode)
                if mode == 'r':
                    all_r.append(result)
                else:
                    q, r = result
                    all_q.append(q)
                    all_r.append(r)
            if mode == 'r':
                return np.array(all_r)
            else:
                return np.array(all_q), np.array(all_r)

        t = torch.randn((3, 7, 5), device=device, dtype=dtype)
        np_t = t.cpu().numpy()
        for mode in ['reduced', 'complete']:
            exp_q, exp_r = np_qr_batched(np_t, mode=mode)
            q, r = torch.linalg.qr(t, mode=mode)
            self.assertEqual(q, exp_q)
            self.assertEqual(r, exp_r)
        # for mode='r' we need a special logic because numpy returns only r
        exp_r = np_qr_batched(np_t, mode='r')
        q, r = torch.linalg.qr(t, mode='r')
        # check that q is empty
        self.assertEqual(q.shape, (0,))
        self.assertEqual(q.dtype, t.dtype)
        self.assertEqual(q.device, t.device)
        # check r
        self.assertEqual(r, exp_r)

    @skipCUDAIfNoMagma
    @skipCPUIfNoLapack
    @dtypes(torch.float, torch.double, torch.cfloat, torch.cdouble)
    def test_qr_out(self, device, dtype):
        """
        test torch.linalg.qr(out=...) vs torch.lingalg.qr
        """
        sizes_to_test = [
            (7, 5),
            (5, 7),
            (5, 0),    # empty
            (0, 5),    # empty
        ]
        for size in sizes_to_test:
            t = torch.randn(size, device=device, dtype=dtype)
            np_t = t.cpu().numpy()
            for mode in ['reduced', 'complete', 'r']:
                q, r = torch.linalg.qr(t, mode=mode)
                out = (torch.empty((0), dtype=dtype, device=device),
                       torch.empty((0), dtype=dtype, device=device))
                q2, r2 = torch.linalg.qr(t, mode=mode, out=out)
                self.assertIs(q2, out[0])
                self.assertIs(r2, out[1])
                self.assertEqual(q2, q)
                self.assertEqual(r2, r)

    @skipCUDAIfNoMagma
    @skipCPUIfNoLapack
    @dtypes(torch.float)
    def test_qr_error_cases(self, device, dtype):
        t1 = torch.randn(5, device=device, dtype=dtype)
        with self.assertRaisesRegex(RuntimeError, 'qr input should have at least 2 dimensions, but has 1 dimensions instead'):
            torch.linalg.qr(t1)
        t2 = torch.randn((5, 7), device=device, dtype=dtype)
        with self.assertRaisesRegex(RuntimeError, "qr received unrecognized mode 'hello'"):
            torch.linalg.qr(t2, mode='hello')

    def _check_einsum(self, *args, np_args=None):
        if np_args is None:
            np_args = [arg.cpu().numpy() if isinstance(arg, torch.Tensor) else arg for arg in args]
        res = torch.einsum(*args)
        ref = np.einsum(*np_args)
        self.assertEqual(torch.from_numpy(np.array(ref)), res)

    @dtypes(torch.double, torch.cdouble)
    def test_einsum(self, device, dtype):
        # Test cases from https://gist.github.com/rockt/15ee013889d65342088e9260a377dc8f
        x = make_tensor((5,), device, dtype)
        y = make_tensor((7,), device, dtype)
        A = make_tensor((3, 5), device, dtype)
        B = make_tensor((2, 5), device, dtype)
        C = make_tensor((2, 3, 5), device, dtype)
        D = make_tensor((2, 5, 7), device, dtype)
        E = make_tensor((7, 9), device, dtype)
        F = make_tensor((2, 3, 3, 5), device, dtype)
        G = make_tensor((5, 4, 6), device, dtype)
        H = make_tensor((4, 4), device, dtype)
        I = make_tensor((2, 3, 2), device, dtype)

        # Vector operations
        self._check_einsum('i->', x)                     # sum
        self._check_einsum('i,i->', x, x)                # dot
        self._check_einsum('i,i->i', x, x)               # vector element-wisem mul
        self._check_einsum('i,j->ij', x, y)              # outer

        # Matrix operations
        self._check_einsum("ij->ji", A)                  # transpose
        self._check_einsum("ij->j", A)                   # row sum
        self._check_einsum("ij->i", A)                   # col sum
        self._check_einsum("ij,ij->ij", A, A)            # matrix element-wise mul
        self._check_einsum("ij,j->i", A, x)              # matrix vector multiplication
        self._check_einsum("ij,kj->ik", A, B)            # matmul
        self._check_einsum("ij,ab->ijab", A, E)          # matrix outer product

        # Tensor operations
        self._check_einsum("Aij,Ajk->Aik", C, D)         # batch matmul
        self._check_einsum("ijk,jk->i", C, A)            # tensor matrix contraction
        self._check_einsum("aij,jk->aik", D, E)          # tensor matrix contraction
        self._check_einsum("abCd,dFg->abCFg", F, G)      # tensor tensor contraction
        self._check_einsum("ijk,jk->ik", C, A)           # tensor matrix contraction with double indices
        self._check_einsum("ijk,jk->ij", C, A)           # tensor matrix contraction with double indices
        self._check_einsum("ijk,ik->j", C, B)            # non contiguous
        self._check_einsum("ijk,ik->jk", C, B)           # non contiguous with double indices

        # Test diagonals
        self._check_einsum("ii", H)                      # trace
        self._check_einsum("ii->i", H)                   # diagonal
        self._check_einsum('iji->j', I)                  # non-contiguous trace
        self._check_einsum('ngrg...->nrg...', make_tensor((2, 1, 3, 1, 4), device, dtype))

        # Test ellipsis
        self._check_einsum("i...->...", H)
        self._check_einsum("ki,...k->i...", A.t(), B)
        self._check_einsum("k...,jk->...", A.t(), B)
        self._check_einsum('...ik, ...j -> ...ij', C, x)
        self._check_einsum('Bik,k...j->i...j', C, make_tensor((5, 3), device, dtype))
        self._check_einsum('i...j, ij... -> ...ij', C, make_tensor((2, 5, 2, 3), device, dtype))

        # torch.bilinear with noncontiguous tensors
        l = make_tensor((5, 10), device, dtype, noncontiguous=True)
        r = make_tensor((5, 20), device, dtype, noncontiguous=True)
        w = make_tensor((15, 10, 20), device, dtype)
        self._check_einsum("bn,anm,bm->ba", l, w, r)

        # with strided tensors
        self._check_einsum("bn,Anm,bm->bA", l[:, ::2], w[:, ::2, ::2], r[:, ::2])

    @dtypes(torch.double, torch.cdouble)
    def test_einsum_sublist_format(self, device, dtype):
        x = make_tensor((5,), device, dtype)
        y = make_tensor((7,), device, dtype)
        A = make_tensor((3, 5), device, dtype)
        B = make_tensor((2, 5), device, dtype)
        C = make_tensor((2, 1, 3, 1, 4), device, dtype)

        self._check_einsum(x, [0])
        self._check_einsum(x, [0], [])
        self._check_einsum(x, [0], y, [1], [0, 1])
        self._check_einsum(A, [0, 1], [1, 0])
        self._check_einsum(A, [0, 1], x, [1], [0])
        self._check_einsum(A, [0, 1], B, [2, 1])
        self._check_einsum(A, [0, 1], B, [2, 1], [0, 2])
        self._check_einsum(C, [0, 1, 2, 1, Ellipsis], [0, 2, 1, Ellipsis])
        self._check_einsum(A.t(), [0, 1], B, [Ellipsis, 0])
        self._check_einsum(A.t(), [0, 1], B, [Ellipsis, 0], [1, Ellipsis])
        self._check_einsum(A.t(), [0, Ellipsis], B, [1, 0], [Ellipsis])

        # torch.bilinear with noncontiguous tensors
        l = make_tensor((5, 10), device, dtype, noncontiguous=True)
        r = make_tensor((5, 20), device, dtype, noncontiguous=True)
        w = make_tensor((15, 10, 20), device, dtype)
        self._check_einsum(l, [40, 41], w, [2, 41, 50], r, [40, 50], [40, 2])

    @dtypes(torch.double, torch.cdouble)
    def test_einsum_random(self, device, dtype):
        def convert_label(label):
            if label == ...:
                return '...'
            elif label < 26:
                return chr(ord('A') + label)
            else:
                return chr(ord('a') + label - 26)

        def convert_sublist(sublist):
            return ''.join(convert_label(label) for label in sublist)

        def test(n=10,                       # how many tests to generate
                 n_labels=5,                 # how many labels available
                 min_ops=1, max_ops=3,       # min and max number of operands per test
                 min_dims=1, max_dims=3,     # min and max number of dimensions per operand
                 min_size=1, max_size=8,    # min and max size of each dimension
                 max_out_dim=3,              # max number of dimensions for the output
                 enable_diagonals=True,      # controls if labels can be repeated for diagonals
                 ellipsis_prob=0.5,          # probability of including ellipsis in operand
                 broadcasting_prob=0.1):     # probability of turning some dim sizes 1 for broadcasting

            all_labels = torch.arange(52)

            assert 0 <= n
            assert 0 <= n_labels < len(all_labels)
            assert 0 < min_ops <= max_ops
            assert 0 <= min_dims <= max_dims
            assert 0 <= min_size <= max_size
            assert 0 <= max_out_dim
            assert enable_diagonals or max_dims <= n_labels

            for _ in range(n):

                # Select a subset of labels for this test and give them random sizes
                possible_labels = all_labels[torch.randperm(len(all_labels))[:n_labels]]
                labels_size = torch.randint_like(all_labels, min_size, max_size + 1)
                ellipsis_shape = torch.randint(min_size, max_size + 1, (max_dims - min_dims,))

                operands = []
                sublists = []

                ell_size = 0
                valid_labels = set()

                # create random input operands
                for _ in range(random.randint(min_ops, max_ops)):
                    n_dim = random.randint(min_dims, max_dims)
                    labels_idx = torch.ones(len(possible_labels)).multinomial(n_dim, enable_diagonals)
                    labels = possible_labels[labels_idx]
                    valid_labels.update(labels.tolist())
                    shape = labels_size[labels]

                    # turn some dimensions to size 1 for testing broadcasting
                    mask = Binomial(probs=broadcasting_prob).sample((n_dim,))
                    broadcast_labels = torch.unique(labels[mask == 1])
                    shape[(labels[..., None] == broadcast_labels).any(-1)] = 1

                    labels = labels.tolist()
                    shape = shape.tolist()

                    # include ellipsis if not all dimensions were assigned a label already
                    if n_dim < max_dims and torch.rand(1) < ellipsis_prob:
                        ell_num_dim = random.randint(1, max_dims - n_dim)
                        ell_size = max(ell_size, ell_num_dim)
                        ell_shape = ellipsis_shape[-ell_num_dim:]
                        # again, turn some dimensions to size 1 for broadcasting
                        mask = Binomial(probs=broadcasting_prob).sample((ell_num_dim,))
                        ell_shape[mask == 1] = 1
                        ell_index = random.randint(0, n_dim)
                        shape[ell_index:ell_index] = ell_shape
                        labels.insert(ell_index, ...)

                    operands.append(make_tensor(shape, device, dtype))
                    sublists.append(labels)

                # NumPy has a bug with the sublist format so for now we compare PyTorch sublist
                # implementation against the equation format implementation of NumPy
                # see https://github.com/numpy/numpy/issues/10926
                np_operands = [op.cpu().numpy() for op in operands]

                # test equation format
                equation = ','.join(convert_sublist(l) for l in sublists)
                self._check_einsum(equation, *operands, np_args=(equation, *np_operands))

                # test sublist format
                args = [*itertools.chain(*zip(operands, sublists))]
                self._check_einsum(*args, np_args=(equation, *np_operands))

                # generate an explicit output
                out_sublist = []
                num_out_labels = max(0, random.randint(0, min(max_out_dim, len(valid_labels))) - ell_size)
                if num_out_labels > 0:
                    out_labels_idx = torch.ones(len(valid_labels)).multinomial(num_out_labels)
                    out_sublist = torch.tensor(list(valid_labels))[out_labels_idx].tolist()
                out_sublist.insert(random.randint(0, num_out_labels), ...)

                # test equation format with explicit output
                equation += '->' + convert_sublist(out_sublist)
                self._check_einsum(equation, *operands, np_args=(equation, *np_operands))

                # test sublist format with explicit output
                args.append(out_sublist)
                self._check_einsum(*args, np_args=(equation, *np_operands))

        test(100)

    def test_einsum_corner_cases(self, device):
        def check(equation, *operands, expected_output):
            tensors = [torch.tensor(operand, device=device, dtype=torch.float32) if not isinstance(operand, tuple)
                       else make_tensor(operand, device, torch.float32) for operand in operands]
            output = torch.einsum(equation, tensors)
            self.assertEqual(output, torch.tensor(expected_output, dtype=torch.float32, device=device))

        # Test equation variantions
        check(' ', 1, expected_output=1)
        check(' -> ', 1, expected_output=1)
        check(' , ', 2, 2, expected_output=4)
        check(' , , ', 2, 2, 2, expected_output=8)
        check(' , -> ', 2, 2, expected_output=4)
        check(' i ', [1], expected_output=[1])
        check(' i -> ', [1], expected_output=1)
        check(' i -> i ', [1], expected_output=[1])
        check(' i , i ', [2], [2], expected_output=4)
        check(' i , i -> i ', [2], [2], expected_output=[4])

        # Test tensors with 0 size dimensions
        check('i', [], expected_output=[])
        check(' i j -> j', [[], []], expected_output=[])
        check('ij->i', [[], []], expected_output=[0., 0.])
        check(' i j k  ,  k  -> i j ', (3, 0, 6), (6,), expected_output=[[], [], []])

        # Test broadcasting
        check('i,j', [2], [1, 2], expected_output=[[2, 4]])
        check('i,ij->ij', [1, 2], [[1, 2, 3], [2, 3, 4]], expected_output=[[1, 2, 3], [4, 6, 8]])

        # Test ellipsis broadcasting
        check('...', 1, expected_output=1)
        check('...->', 1, expected_output=1)
        check('...->...', 1, expected_output=1)
        check('...', [1], expected_output=[1])
        check('...->', [1], expected_output=1)
        check('z...->z', [1], expected_output=[1])
        check('Z...->...Z', [1], expected_output=[1])
        check('...a->', [[2], [4]], expected_output=6)
        check('a...b->ab', [[[1], [2]], [[3], [4]]], expected_output=[[3], [7]])

    def test_einsum_error_cases(self, device):
        def check(*args, regex, exception=RuntimeError):
            with self.assertRaisesRegex(exception, r'einsum\(\):.*' + regex):
                torch.einsum(*args)

        x = make_tensor((2,), device, torch.float32)
        y = make_tensor((2, 3), device, torch.float32)

        check('', [], regex=r'at least one operand', exception=ValueError)
        check('. ..', [x], regex=r'found \'.\' for operand 0 that is not part of any ellipsis')
        check('... ...', [x], regex=r'found \'.\' for operand 0 for which an ellipsis was already found')
        check('1', [x], regex=r'invalid subscript given at index 0')
        check(',', [x], regex=r'fewer operands were provided than specified in the equation')
        check('', [x, x], regex=r'more operands were provided than specified in the equation')
        check('', [x], regex=r'the number of subscripts in the equation \(0\) does not match the number '
              r'of dimensions \(1\) for operand 0 and no ellipsis was given')
        check('ai', [x], regex=r'the number of subscripts in the equation \(2\) does not match the number '
              r'of dimensions \(1\) for operand 0 and no ellipsis was given')
        check('ai...', [x], regex=r'the number of subscripts in the equation \(2\) is more than the number '
              r'of dimensions \(1\) for operand 0')
        check('a->... .', [x], regex=r'found \'.\' for output but an ellipsis \(...\) was already found')
        check('a->..', [x], regex=r'found \'.\' for output that is not part of any ellipsis \(...\)')
        check('a->1', [x], regex=r'invalid subscript given at index 3')
        check('a->aa', [x], regex=r'output subscript a appears more than once in the output')
        check('a->i', [x], regex=r'output subscript i does not appear in the equation for any input operand')
        check('aa', [y], regex=r'subscript a is repeated for operand 0 but the sizes don\'t match, 3 != 2')
        check('a, ba', [x, y], regex=r'operands do not broadcast with remapped shapes \[original->remapped\]: '
              r'\[2\]->\[1, 2\] \[2, 3\]->\[2, 3\]')

        check(x, [-1], regex=r'not within the valid range \[0, 52\)', exception=ValueError)
        check(x, [52], regex=r'not within the valid range \[0, 52\)', exception=ValueError)

    def _gen_shape_inputs_linalg_triangular_solve(self, shape, dtype, device, well_conditioned=False):
        make_arg = partial(make_tensor, dtype=dtype, device=device)
        make_randn = partial(torch.randn, dtype=dtype, device=device)
        b, n, k = shape
        for left, uni, expand_a, tr_a, conj_a, expand_b, tr_b, conj_b in product((True, False), repeat=8):
            # expand means that we generate a batch of matrices with a stride of zero in the batch dimension
            if (conj_a or conj_b) and not dtype.is_complex:
                continue
            # We just expand on the batch size
            if (expand_a or expand_b) and b == 1:
                continue

            size_a = (b, n, n) if left else (b, k, k)
            size_b = (b, n, k) if not tr_b else (b, k, n)

            # If expand_a or expand_b, we'll expand them to the correct size later
            if b == 1 or expand_a:
                size_a = size_a[1:]
            if b == 1 or expand_b:
                size_b = size_b[1:]

            if well_conditioned:
                PLU = torch.lu_unpack(*torch.lu(make_randn(*size_a)))
                if uni:
                    # A = L from PLU
                    A = PLU[1].transpose(-2, -1).contiguous()
                else:
                    # A = U from PLU
                    A = PLU[2].contiguous()
            else:
                A = make_arg(size_a)
                A.triu_()

            diag = A.diagonal(0, -2, -1)
            if uni:
                diag.fill_(1.)
            else:
                diag[diag.abs() < 1e-6] = 1.

            B = make_arg(size_b)

            if tr_a:
                A.transpose_(-2, -1)
            if tr_b:
                B.transpose_(-2, -1)
            if conj_a:
                A = A.conj()
            if conj_b:
                B = B.conj()
            if expand_a:
                A = A.expand(b, *size_a)
            if expand_b:
                B = B.expand(b, n, k)
            yield A, B, left, not tr_a, uni

    def _test_linalg_solve_triangular(self, A, B, upper, left, uni):
        X = torch.linalg.solve_triangular(A, B, upper=upper, left=left, unitriangular=uni)
        if left:
            self.assertEqual(A @ X, B)
        else:
            self.assertEqual(X @ A, B)
        out = B
        # B may be expanded
        if not B.is_contiguous() and not B.transpose(-2, -1).is_contiguous():
            out = B.clone()
        torch.linalg.solve_triangular(A, B, upper=upper, left=left, unitriangular=uni, out=out)
        self.assertEqual(X, out)

    @dtypes(*floating_and_complex_types())
    @precisionOverride({torch.float32: 1e-1, torch.complex64: 1e-1,
                        torch.float64: 1e-8, torch.complex128: 1e-8})
    def test_linalg_solve_triangular(self, device, dtype):
        # This exercises the API + BLAS CPU + batched cuBLAS
        ks = (3, 1, 0)
        ns = (5, 0)
        bs = (1, 2, 0)

        gen_inputs = self._gen_shape_inputs_linalg_triangular_solve
        for b, n, k in product(bs, ns, ks):
            for A, B, left, upper, uni in gen_inputs((b, n, k), dtype, device):
                self._test_linalg_solve_triangular(A, B, upper, left, uni)

    @onlyCUDA
    @skipCUDAIfNoMagma  # Magma needed for the PLU decomposition
    @skipCUDAIfRocm  # There is a memory access bug in rocBLAS in the (non-batched) solve_triangular
    @skipCUDAVersionIn([(11, 3), (11, 5)])  # Tracked in https://github.com/pytorch/pytorch/issues/70111
    @dtypes(*floating_and_complex_types())
    @precisionOverride({torch.float32: 1e-2, torch.complex64: 1e-2,
                        torch.float64: 1e-8, torch.complex128: 1e-8})
    def test_linalg_solve_triangular_large(self, device, dtype):
        # Exercises magma and cublas
        magma = (9, 513, 1)
        iterative_cublas = (2, 64, 1)

        gen_inputs = self._gen_shape_inputs_linalg_triangular_solve
        for shape in (magma, iterative_cublas):
            for A, B, left, upper, uni in gen_inputs(shape, dtype, device, well_conditioned=True):
                self._test_linalg_solve_triangular(A, B, upper, left, uni)

    @dtypes(*floating_and_complex_types())
    @precisionOverride({torch.float32: 1e-2, torch.complex64: 1e-2,
                        torch.float64: 1e-8, torch.complex128: 1e-8})
    def test_linalg_solve_triangular_broadcasting(self, device, dtype):
        make_arg = partial(make_tensor, dtype=dtype, device=device)

        sizes = (((2, 1, 3, 4, 4), (2, 1, 3, 4, 6)),
                 ((2, 1, 3, 4, 4), (4, 6)),
                 ((4, 4), (2, 1, 3, 4, 2)),
                 ((1, 3, 1, 4, 4), (2, 1, 3, 4, 5)))
        for size_A, size_B in sizes:
            for left, upper, uni in itertools.product([True, False], repeat=3):
                A = make_arg(size_A)
                if upper:
                    A.triu_()
                else:
                    A.tril_()
                diag = A.diagonal(0, -2, -1)
                if uni:
                    diag.fill_(1.)
                else:
                    diag[diag.abs() < 1e-6] = 1.
                B = make_arg(size_B)
                if not left:
                    B.transpose_(-2, -1)

                X = torch.linalg.solve_triangular(A, B, upper=upper, left=left, unitriangular=uni)
                if left:
                    B_other = A @ X
                else:
                    B_other = X @ A

                self.assertEqual(*torch.broadcast_tensors(B, B_other))

    def triangular_solve_test_helper(self, A_dims, b_dims, upper, unitriangular,
                                     device, dtype):
        triangle_function = torch.triu if upper else torch.tril
        b = torch.randn(*b_dims, dtype=dtype, device=device)
        A = torch.randn(*A_dims, dtype=dtype, device=device)
        # create positive definite matrix
        A = torch.matmul(A, A.mT)
        A_triangular = triangle_function(A)
        if unitriangular:
            A_triangular.diagonal(dim1=-2, dim2=-1).fill_(1.)
        return b, A_triangular

    @skipCUDAIfNoMagma
    @skipCPUIfNoLapack
    @dtypes(*floating_and_complex_types())
    @precisionOverride({torch.float32: 1e-3, torch.complex64: 1e-3,
                        torch.float64: 1e-8, torch.complex128: 1e-8})
    def test_triangular_solve(self, device, dtype):
        ks = [0, 1, 3]
        ns = [0, 5]
        for k, n, (upper, unitriangular, transpose) in itertools.product(ks, ns,
                                                                         itertools.product([True, False], repeat=3)):
            b, A = self.triangular_solve_test_helper((n, n), (n, k), upper,
                                                     unitriangular, device, dtype)
            x = torch.triangular_solve(b, A, upper=upper, unitriangular=unitriangular, transpose=transpose)[0]
            if transpose:
                self.assertEqual(b, np.matmul(A.t().cpu(), x.cpu()))
            else:
                self.assertEqual(b, np.matmul(A.cpu(), x.cpu()))

    @skipCPUIfNoLapack
    @skipCUDAIfNoMagma
    @dtypes(*floating_and_complex_types())
    @precisionOverride({torch.float32: 1e-3, torch.complex64: 1e-3,
                        torch.float64: 1e-8, torch.complex128: 1e-8})
    def test_triangular_solve_batched(self, device, dtype):
        def triangular_solve_batch_helper(A_dims, b_dims, upper, unitriangular, transpose):
            b, A = self.triangular_solve_test_helper(A_dims, b_dims, upper,
                                                     unitriangular, device, dtype)
            x_exp_list = []
            for i in range(b_dims[0]):
                x_exp_list.append(torch.triangular_solve(b[i], A[i], upper=upper,
                                                         unitriangular=unitriangular,
                                                         transpose=transpose)[0])
            x_exp = torch.stack(x_exp_list)  # Stacked output
            x_act = torch.triangular_solve(b, A, upper=upper,
                                           unitriangular=unitriangular,
                                           transpose=transpose)[0]  # Actual output
            self.assertEqual(x_act, x_exp)  # Equality check
            if transpose:
                A = A.mT

            Ax = np.matmul(A.cpu(), x_act.cpu())
            self.assertEqual(b, Ax)

        def triangular_solve_zero_batch_helper(A_dims, b_dims, upper, unitriangular, transpose):
            b, A = self.triangular_solve_test_helper(A_dims, b_dims, upper,
                                                     unitriangular, device, dtype)
            x = torch.triangular_solve(b, A, upper=upper,
                                       unitriangular=unitriangular,
                                       transpose=transpose)[0]
            self.assertTrue(x.shape == b.shape)

        for upper, unitriangular, transpose in itertools.product([True, False], repeat=3):
            batchsize = 3
            triangular_solve_batch_helper((batchsize, 5, 5), (batchsize, 5, 10),
                                          upper, unitriangular, transpose)

            # test empty input
            triangular_solve_batch_helper((batchsize, 0, 0), (batchsize, 0, 10),
                                          upper, unitriangular, transpose)
            triangular_solve_batch_helper((batchsize, 0, 0), (batchsize, 0, 0),
                                          upper, unitriangular, transpose)

            # test zero batch case
            batchsize = 0
            triangular_solve_zero_batch_helper((batchsize, 5, 5), (batchsize, 5, 10),
                                               upper, unitriangular, transpose)


    @slowTest
    @skipCUDAIfNoMagma
    @skipCPUIfNoLapack
    @dtypes(*floating_and_complex_types())
    @precisionOverride({torch.float32: 1e-3, torch.complex64: 1e-3,
                        torch.float64: 1e-8, torch.complex128: 1e-8})
    def test_triangular_solve_batched_many_batches(self, device, dtype):
        for upper, transpose, unitriangular in itertools.product([True, False], repeat=3):
            # test batched A case
            b, A = self.triangular_solve_test_helper((256, 256, 5, 5), (5, 1),
                                                     upper, unitriangular, device, dtype)
            x, _ = torch.triangular_solve(b, A,
                                          upper=upper, transpose=transpose, unitriangular=unitriangular)
            if transpose:
                A = A.mT

            Ax = torch.matmul(A, x)

            rtol = 1e-2 if dtype in [torch.float32, torch.complex64] else self.precision
            self.assertEqual(Ax, b.expand_as(Ax), atol=self.precision, rtol=rtol)

            # test batched b case
            b, A = self.triangular_solve_test_helper((3, 3), (512, 512, 3, 1),
                                                     upper, unitriangular, device, dtype)
            x, _ = torch.triangular_solve(b, A, upper=upper, transpose=transpose,
                                          unitriangular=unitriangular)
            if transpose:
                A = A.mT

            self.assertEqual(torch.matmul(A, x), b)

    @skipCUDAIfNoMagma
    @skipCPUIfNoLapack
    @unittest.skipIf(not TEST_SCIPY, "SciPy not found")
    @dtypes(*floating_and_complex_types())
    def test_triangular_solve_batched_broadcasting(self, device, dtype):
        from scipy.linalg import solve_triangular as tri_solve

        def scipy_tri_solve_batched(A, B, upper, trans, diag):
            batch_dims_A, batch_dims_B = A.shape[:-2], B.shape[:-2]
            single_dim_A, single_dim_B = A.shape[-2:], B.shape[-2:]
            expand_dims = tuple(torch._C._infer_size(torch.Size(batch_dims_A),
                                                     torch.Size(batch_dims_B)))
            expand_A = np.broadcast_to(A, expand_dims + single_dim_A)
            expand_B = np.broadcast_to(B, expand_dims + single_dim_B)
            flat_A = expand_A.reshape((-1,) + single_dim_A)
            flat_B = expand_B.reshape((-1,) + single_dim_B)
            flat_X = np.vstack([tri_solve(a, b, lower=(not upper), trans=int(trans), unit_diagonal=diag)
                                for a, b in zip(flat_A, flat_B)])
            return flat_X.reshape(expand_B.shape)

        def run_test(A_dims, b_dims, device, upper, transpose, unitriangular):
            b, A = self.triangular_solve_test_helper(A_dims, b_dims, upper,
                                                     unitriangular, device, dtype)
            x_exp = torch.as_tensor(scipy_tri_solve_batched(A.cpu().numpy(), b.cpu().numpy(),
                                                            upper, transpose, unitriangular))
            x = torch.triangular_solve(b, A, upper=upper, transpose=transpose, unitriangular=unitriangular)[0]

            self.assertEqual(x, x_exp.to(device))

        for upper, transpose, unitriangular in itertools.product([True, False], repeat=3):
            # test against scipy.linalg.solve_triangular
            run_test((2, 1, 3, 4, 4), (2, 1, 3, 4, 6), device, upper, transpose, unitriangular)  # no broadcasting
            run_test((2, 1, 3, 4, 4), (4, 6), device, upper, transpose, unitriangular)  # broadcasting b
            run_test((4, 4), (2, 1, 3, 4, 2), device, upper, transpose, unitriangular)  # broadcasting A
            run_test((1, 3, 1, 4, 4), (2, 1, 3, 4, 5), device, upper, transpose, unitriangular)  # broadcasting A & b

    @skipCUDAIfNoMagma
    @skipCPUIfNoLapack
    @dtypes(*floating_and_complex_types())
    def test_triangular_solve_out_errors_and_warnings(self, device, dtype):
        # dtypes should be safely castable
        a = torch.eye(2, dtype=dtype, device=device)
        b = torch.randn(2, 1, dtype=dtype, device=device)
        out = torch.empty_like(b).to(torch.int)
        clone_a = torch.empty_like(a)
        with self.assertRaisesRegex(RuntimeError, "Expected out tensor to have dtype"):
            torch.triangular_solve(b, a, out=(out, clone_a))

        out = torch.empty_like(b)
        clone_a = clone_a.to(torch.int)
        with self.assertRaisesRegex(RuntimeError, "Expected out tensor to have dtype"):
            torch.triangular_solve(b, a, out=(out, clone_a))

        # device should match
        if torch.cuda.is_available():
            wrong_device = 'cpu' if self.device_type != 'cpu' else 'cuda'
            out = torch.empty(0, dtype=dtype, device=wrong_device)
            clone_a = torch.empty_like(a)
            with self.assertRaisesRegex(RuntimeError, "tensors to be on the same device"):
                torch.triangular_solve(b, a, out=(out, clone_a))
            out = torch.empty(0, dtype=dtype, device=device)
            clone_a = torch.empty_like(a).to(wrong_device)
            with self.assertRaisesRegex(RuntimeError, "tensors to be on the same device"):
                torch.triangular_solve(b, a, out=(out, clone_a))

        # Trigger the WARN_ONCE deprecation error
        torch.triangular_solve(b, a)

        # if out tensor with wrong shape is passed a warning is given
        with warnings.catch_warnings(record=True) as w:
            out = torch.empty(1, dtype=dtype, device=device)
            clone_a = torch.empty(1, dtype=dtype, device=device)
            # Trigger warning
            torch.triangular_solve(b, a, out=(out, clone_a))
            # Check warning occurs
            self.assertEqual(len(w), 2)
            self.assertTrue("An output with one or more elements was resized" in str(w[0].message))
            self.assertTrue("An output with one or more elements was resized" in str(w[1].message))

    def check_single_matmul(self, x, y, shape):
        a = np.array(x, copy=False)
        b = np.array(y, copy=False)
        expected = np.matmul(a, b)

        ans = torch.matmul(x, y)
        self.assertTrue(ans.is_contiguous())
        self.assertTrue(np.array_equal(ans, expected))

        out = torch.zeros(*shape, dtype=torch.int64).to(x.device)
        ans = torch.matmul(x, y, out=out)
        self.assertIs(ans, out)
        self.assertTrue(ans.is_contiguous())
        self.assertTrue(np.array_equal(ans, expected))

    # TODO: update to run on CUDA, too
    @onlyCPU
    def test_matmul_small_brute_force_1d_Nd(self, device):
        # Issue #20452: range(0, 10) does not work.
        n = 1
        for m in range(1, 8):
            for p in range(1, 8):
                for o in range(1, 5):
                    # 1d, 3d, inner dimensions C
                    x = torch.arange(m, device=device)
                    y = torch.arange(o * m * p, device=device).reshape(o, m, p)
                    self.check_single_matmul(x, y, (o, n, p))

                    # 1d, 3d, inner dimensions Fortran
                    x = torch.arange(m, device=device)
                    y = torch.arange(o * p * m, device=device).reshape(o, p, m).mT
                    self.check_single_matmul(x, y, (o, n, p))

                    # 1d, 3d, inner dimensions non-contiguous
                    x = torch.arange(2 * m, device=device)[::2]
                    y = torch.arange(o * m * 2 * p, device=device).reshape(o, m, 2 * p)[:, :, ::2]
                    self.check_single_matmul(x, y, (o, n, p))

                    for r in range(1, 5):
                        # 1d, 4d, inner dimensions C
                        x = torch.arange(m)
                        y = torch.arange(r * o * m * p, device=device).reshape(r, o, m, p)
                        self.check_single_matmul(x, y, (r, o, n, p))

                        # 1d, 4d, inner dimensions Fortran
                        x = torch.arange(m)
                        y = torch.arange(r * o * p * m, device=device).reshape(r, o, p, m).mT
                        self.check_single_matmul(x, y, (r, o, n, p))

                        # 1d, 4d, inner dimensions non-contiguous
                        x = torch.arange(2 * m, device=device)[::2]
                        y = torch.arange(r * o * m * 2 * p, device=device).reshape(r, o, m, 2 * p)[:, :, :, ::2]
                        self.check_single_matmul(x, y, (r, o, n, p))

    # TODO: update to run on CUDA, too
    @onlyCPU
    def test_matmul_small_brute_force_2d_Nd(self, device):
        # Issue #20452: range(0, 10) does not work.
        for n in range(1, 5):
            for m in range(1, 5):
                for p in range(1, 5):
                    for o in range(1, 3):
                        # 2d, 3d, inner dimensions C
                        x = torch.arange(n * m, device=device).reshape(n, m)
                        y = torch.arange(o * m * p, device=device).reshape(o, m, p)
                        self.check_single_matmul(x, y, (o, n, p))

                        # 2d, 3d, inner dimensions Fortran
                        x = torch.arange(m * n, device=device).reshape(m, n).mT
                        y = torch.arange(o * p * m, device=device).reshape(o, p, m).mT
                        self.check_single_matmul(x, y, (o, n, p))

                        # 2d, 3d, inner dimensions non-contiguous
                        x = torch.arange(n * 2 * m, device=device).reshape(n, 2 * m)[:, ::2]
                        y = torch.arange(o * m * 2 * p, device=device).reshape(o, m, 2 * p)[:, :, ::2]
                        self.check_single_matmul(x, y, (o, n, p))

                        for r in range(1, 2):
                            # 2d, 4d, inner dimensions C
                            x = torch.arange(n * m, device=device).reshape(n, m)
                            y = torch.arange(r * o * m * p, device=device).reshape(r, o, m, p)
                            self.check_single_matmul(x, y, (r, o, n, p))

                            # 2d, 4d, inner dimensions Fortran
                            x = torch.arange(m * n, device=device).reshape(m, n).mT
                            y = torch.arange(r * o * p * m, device=device).reshape(r, o, p, m).mT
                            self.check_single_matmul(x, y, (r, o, n, p))

                            # 2d, 4d, inner dimensions non-contiguous
                            x = torch.arange(n * 2 * m, device=device).reshape(n, 2 * m)[:, ::2]
                            y = torch.arange(r * o * m * 2 * p, device=device).reshape(r, o, m, 2 * p)[:, :, :, ::2]
                            self.check_single_matmul(x, y, (r, o, n, p))

    def test_linear_algebra_scalar_raises(self, device) -> None:
        m = torch.randn(5, 5, device=device)
        v = torch.randn(5, device=device)
        s = torch.tensor(7, device=device)
        self.assertRaises(RuntimeError, lambda: torch.mv(m, s))
        self.assertRaises(RuntimeError, lambda: torch.addmv(v, m, s))

    @dtypes(torch.float32, torch.complex64)
    def test_cross(self, device, dtype):
        x = torch.rand(100, 3, 100, dtype=dtype, device=device)
        y = torch.rand(100, 3, 100, dtype=dtype, device=device)
        res1 = torch.cross(x, y)
        res2 = torch.tensor((), dtype=dtype, device=device)
        torch.cross(x, y, out=res2)
        self.assertEqual(res1, res2)

    @dtypes(torch.float32, torch.complex64)
    def test_linalg_cross(self, device, dtype):
        x = torch.rand(100, 3, 100, dtype=dtype, device=device)
        y = torch.rand(100, 3, 100, dtype=dtype, device=device)
        res1 = torch.linalg.cross(x, y, dim=1)
        res2 = torch.tensor((), dtype=dtype, device=device)
        torch.linalg.cross(x, y, dim=1, out=res2)
        self.assertEqual(res1, res2)

        # test for broadcastable inputs
        x = torch.rand(1, 3, 2, dtype=dtype, device=device)
        y = torch.rand(4, 3, 1, dtype=dtype, device=device)
        res1 = torch.linalg.cross(x, y, dim=1)
        res2 = torch.tensor((), dtype=dtype, device=device)
        torch.linalg.cross(x, y, dim=1, out=res2)
        self.assertEqual(res1, res2)

        # non contiguous case 1
        x = torch.rand((4, 4, 4, 3), dtype=dtype,
                       device=device).contiguous(memory_format=torch.channels_last)  # non-contiguous
        y = torch.rand((4, 4, 4, 3), dtype=dtype,
                       device=device).contiguous(memory_format=torch.channels_last)  # non-contiguous
        np_expected_ref = np.cross(x.cpu().numpy(), y.cpu().numpy(), axis=-1)
        res = torch.linalg.cross(x, y, dim=-1)
        # numpy reference compared to torch result
        self.assertEqual(res.cpu().numpy(), np_expected_ref)

        # non contiguous case 2
        x = torch.rand(1, 3, 2, dtype=dtype, device=device)  # contiguous
        y = torch.rand(1, 3, 4, dtype=dtype, device=device).permute(2, 1, 0)  # non-contiguous
        np_expected_ref = np.cross(x.cpu().numpy(), y.cpu().numpy(), axis=1)
        res = torch.linalg.cross(x, y, dim=1)
        # numpy reference compared to torch result
        self.assertEqual(res.cpu().numpy(), np_expected_ref)

        # non contiguous case 3
        x = torch.rand(2, 3, 1, dtype=dtype, device=device).permute(2, 1, 0)  # non-contiguous
        y = torch.rand(1, 3, 4, dtype=dtype, device=device).permute(2, 1, 0)  # non-contiguous
        np_expected_ref = np.cross(x.cpu().numpy(), y.cpu().numpy(), axis=1)
        res = torch.linalg.cross(x, y, dim=1)
        # numpy reference compared to torch result
        self.assertEqual(res.cpu().numpy(), np_expected_ref)

        # non contiguous case 4
        x = torch.randn(12, 3, device=device, dtype=dtype)[::2, :]  # non-contiguous
        y = torch.randn(18, 3, device=device, dtype=dtype)[::3, :]  # non-contiguous
        np_expected_ref = np.cross(x.cpu().numpy(), y.cpu().numpy(), axis=1)
        res = torch.linalg.cross(x, y, dim=1)
        # numpy reference compared to torch result
        self.assertEqual(res.cpu().numpy(), np_expected_ref)

        # non contiguous case 5
        x = torch.randn(1, device=device, dtype=dtype)  # contiguous
        y = torch.randn(6, device=device, dtype=dtype)[::2]  # non-contiguous
        np_expected_ref = np.cross(x.expand(3).cpu().numpy(), y.cpu().numpy())
        res = torch.linalg.cross(x, y)
        # numpy reference compared to torch result
        self.assertEqual(res.cpu().numpy(), np_expected_ref)

    @dtypes(torch.float32, torch.complex64)
    def test_cross_with_and_without_dim(self, device, dtype):
        x = torch.rand(100, 3, dtype=dtype, device=device)
        y = torch.rand(100, 3, dtype=dtype, device=device)
        res1 = torch.cross(x, y, dim=1)
        res2 = torch.cross(x, y, dim=-1)
        res3 = torch.cross(x, y)
        self.assertEqual(res1, res2)
        self.assertEqual(res1, res3)

    @dtypes(torch.float32, torch.complex64)
    def test_linalg_cross_with_and_without_dim(self, device, dtype):
        x = torch.rand(100, 3, dtype=dtype, device=device)
        y = torch.rand(100, 3, dtype=dtype, device=device)
        res1 = torch.linalg.cross(x, y, dim=1)
        res2 = torch.linalg.cross(x, y, dim=-1)
        res3 = torch.linalg.cross(x, y)
        self.assertEqual(res1, res2)
        self.assertEqual(res1, res3)

    def test_cross_errors(self, device):
        self.assertRaisesRegex(
            RuntimeError, "must match the size of tensor",
            lambda: torch.cross(torch.rand(100, 3, device=device), torch.rand(100, 3, 10, device=device)))
        self.assertRaisesRegex(
            RuntimeError, "must match the size of tensor",
            lambda: torch.cross(torch.rand(5, 3, device=device), torch.rand(3, 5, device=device)))
        self.assertRaisesRegex(
            RuntimeError, "no dimension of size 3 in input",
            lambda: torch.cross(torch.rand(5, 4, device=device), torch.rand(5, 4, device=device)))
        self.assertRaisesRegex(
            RuntimeError, "dimension 0 does not have size 3",
            lambda: torch.cross(torch.rand(5, 4, 3, device=device), torch.rand(5, 4, 3, device=device), dim=0))
        self.assertRaisesRegex(
            RuntimeError, "dimension -1 does not have size 3",
            lambda: torch.cross(torch.rand(5, 3, 4, device=device), torch.rand(5, 3, 4, device=device), dim=-1))
        self.assertRaisesRegex(
            IndexError, "Dimension out of range",
            lambda: torch.cross(torch.rand(5, 3, 4, device=device), torch.rand(5, 3, 4, device=device), dim=-5))

    def test_linalg_cross_errors(self, device):
        self.assertRaisesRegex(
            RuntimeError, "dimension -1 does not have size 3",
            lambda: torch.linalg.cross(torch.rand(5, 3, 4, device=device), torch.rand(5, 3, 4, device=device)))
        self.assertRaisesRegex(
            RuntimeError, "must match the size of tensor",
            lambda: torch.linalg.cross(torch.rand(100, 3, device=device), torch.rand(100, 3, 10, device=device)))
        self.assertRaisesRegex(
            RuntimeError, "must match the size of tensor",
            lambda: torch.linalg.cross(torch.rand(5, 3, device=device), torch.rand(3, 5, device=device)))
        self.assertRaisesRegex(
            RuntimeError, "dimension 0 does not have size 3",
            lambda: torch.linalg.cross(torch.rand(5, 4, 3, device=device), torch.rand(5, 4, 3, device=device), dim=0))
        self.assertRaisesRegex(
            RuntimeError, "dimension -1 does not have size 3",
            lambda: torch.linalg.cross(torch.rand(5, 3, 4, device=device), torch.rand(5, 3, 4, device=device), dim=-1))
        self.assertRaisesRegex(
            IndexError, "Dimension out of range",
            lambda: torch.linalg.cross(torch.rand(5, 3, 4, device=device), torch.rand(5, 3, 4, device=device), dim=-5))

    def test_renorm(self, device):
        m1 = torch.randn(20, 20, device=device)  # big enough to exercise vectorized path
        res1 = torch.tensor((), device=device)

        def renorm(matrix, value, dim, max_norm):
            m1 = matrix.transpose(dim, 0).contiguous()
            # collapse non-dim dimensions.
            m2 = m1.clone().resize_(m1.size(0), int(math.floor(m1.nelement() / m1.size(0))))
            norms = m2.norm(value, 1, True)
            # clip
            new_norms = norms.clone()
            new_norms[torch.gt(norms, max_norm)] = max_norm
            new_norms.div_(norms.add_(1e-7))
            # renormalize
            m1.mul_(new_norms.expand_as(m1))
            return m1.transpose(dim, 0)

        # note that the axis fed to torch.renorm is different (2~=1)
        maxnorm = m1.norm(2, 1).mean()
        m2 = renorm(m1, 2, 1, maxnorm)
        m1.renorm_(2, 1, maxnorm)
        self.assertEqual(m1, m2, atol=1e-5, rtol=0)
        self.assertEqual(m1.norm(2, 0), m2.norm(2, 0), atol=1e-5, rtol=0)

        m1 = torch.randn(3, 4, 5, device=device)
        m2 = m1.transpose(1, 2).contiguous().clone().resize_(15, 4)
        maxnorm = m2.norm(2, 0).mean()
        m2 = renorm(m2, 2, 1, maxnorm)
        m1.renorm_(2, 1, maxnorm)
        m3 = m1.transpose(1, 2).contiguous().clone().resize_(15, 4)
        self.assertEqual(m3, m2)
        self.assertEqual(m3.norm(2, 0), m2.norm(2, 0))

    @skipCPUIfNoLapack
    @skipCUDAIfNoCusolver
    @dtypes(*floating_and_complex_types())
    def test_ormqr(self, device, dtype):

        def run_test(batch, m, n, fortran_contiguous):
            A = make_tensor((*batch, m, n), dtype=dtype, device=device)
            reflectors, tau = torch.geqrf(A)
            if not fortran_contiguous:
                self.assertTrue(reflectors.mT.is_contiguous())
                reflectors = reflectors.contiguous()

            # Q is of size m x m
            Q, _ = torch.linalg.qr(A, mode='complete')
            C_right = make_tensor((*batch, m, n), dtype=dtype, device=device)
            C_left = make_tensor((*batch, n, m), dtype=dtype, device=device)

            expected = Q @ C_right
            actual = torch.ormqr(reflectors, tau, C_right, left=True, transpose=False)
            self.assertEqual(expected, actual)

            expected = C_left @ Q
            actual = torch.ormqr(reflectors, tau, C_left, left=False, transpose=False)
            self.assertEqual(expected, actual)

            expected = Q.mH @ C_right
            actual = torch.ormqr(reflectors, tau, C_right, left=True, transpose=True)
            self.assertEqual(expected, actual)

            expected = C_left @ Q.mH
            actual = torch.ormqr(reflectors, tau, C_left, left=False, transpose=True)
            self.assertEqual(expected, actual)

            # if tau is all zeros then the implicit matrix Q is the identity matrix
            # so the actual result should be C_right in this case
            zero_tau = torch.zeros_like(tau)
            actual = torch.ormqr(reflectors, zero_tau, C_right, left=True, transpose=False)
            self.assertEqual(C_right, actual)

        batches = [(), (0, ), (2, ), (2, 1)]
        ns = [5, 2, 0]
        for batch, (m, n), fortran_contiguous in product(batches, product(ns, ns), [True, False]):
            run_test(batch, m, n, fortran_contiguous)

    @skipCPUIfNoLapack
    @skipCUDAIfNoCusolver
    @dtypes(*floating_and_complex_types())
    def test_ormqr_errors_and_warnings(self, device, dtype):
        test_cases = [
            # input1 size, input2 size, input3 size, error regex
            ((10,), (2,), (2,), r"input must have at least 2 dimensions"),
            ((2, 2), (2,), (2,), r"other must have at least 2 dimensions"),
            ((10, 6), (20,), (10, 6), r"other.shape\[-2\] must be greater than or equal to tau.shape\[-1\]"),
            ((6, 6), (5,), (5, 5), r"other.shape\[-2\] must be equal to input.shape\[-2\]"),
            ((1, 2, 2), (2, 2), (1, 2, 2), r"batch dimensions of tau to be equal to input.shape\[:-2\]"),
            ((1, 2, 2), (1, 2), (2, 2, 2), r"batch dimensions of other to be equal to input.shape\[:-2\]"),
        ]
        for a_size, tau_size, c_size, error_regex in test_cases:
            a = make_tensor(a_size, dtype=dtype, device=device)
            tau = make_tensor(tau_size, dtype=dtype, device=device)
            c = make_tensor(c_size, dtype=dtype, device=device)
            with self.assertRaisesRegex(RuntimeError, error_regex):
                torch.ormqr(a, tau, c)

    def test_blas_empty(self, device):
        def fn(torchfn, *args, test_out=False, **kwargs):
            def call_torch_fn(*args, **kwargs):
                return torchfn(*tuple(torch.randn(shape, device=device) if isinstance(shape, tuple) else shape
                                      for shape in args), **kwargs)
            result = call_torch_fn(*args, **kwargs)
            if not test_out:
                return result
            else:
                out = torch.full_like(result, math.nan)
                out1 = call_torch_fn(*args, **kwargs, out=out)
                return out

        # mm, addmm
        self.assertEqual((0, 0), fn(torch.mm, (0, 0), (0, 0)).shape)
        self.assertEqual((0, 5), fn(torch.mm, (0, 0), (0, 5)).shape)
        self.assertEqual((5, 0), fn(torch.mm, (5, 0), (0, 0)).shape)
        self.assertEqual((3, 0), fn(torch.mm, (3, 2), (2, 0)).shape)
        self.assertEqual(torch.zeros((5, 6), device=device), fn(torch.mm, (5, 0), (0, 6)))
        self.assertEqual(torch.zeros((5, 6), device=device), fn(torch.mm, (5, 0), (0, 6), test_out=True))

        self.assertEqual((0, 0), fn(torch.addmm, (0, 0), (0, 0), (0, 0)).shape)
        self.assertEqual((0, 1), fn(torch.addmm, (1, ), (0, 17), (17, 1)).shape)
        t = torch.randn((5, 6), device=device)
        self.assertEqual(t, fn(torch.addmm, t, (5, 0), (0, 6)))
        self.assertEqual(t, fn(torch.addmm, t, (5, 0), (0, 6), test_out=True))

        # mv, addmv
        self.assertEqual((0,), fn(torch.mv, (0, 0), (0,)).shape)
        self.assertEqual((0,), fn(torch.mv, (0, 2), (2,)).shape)
        self.assertEqual(torch.zeros((3,), device=device), fn(torch.mv, (3, 0), (0,)))
        self.assertEqual(torch.zeros((3,), device=device), fn(torch.mv, (3, 0), (0,), test_out=True))

        self.assertEqual((0,), fn(torch.addmv, (0,), (0, 0), (0,)).shape)
        t = torch.randn((3,), device=device)
        self.assertEqual(t, fn(torch.addmv, t, (3, 0), (0,)))
        self.assertEqual(t, fn(torch.addmv, t, (3, 0), (0,), test_out=True))

        # bmm, baddbmm
        self.assertEqual((0, 0, 0), fn(torch.bmm, (0, 0, 0), (0, 0, 0)).shape)
        self.assertEqual((3, 0, 5), fn(torch.bmm, (3, 0, 0), (3, 0, 5)).shape)
        self.assertEqual((0, 5, 6), fn(torch.bmm, (0, 5, 0), (0, 0, 6)).shape)
        self.assertEqual(torch.zeros((3, 5, 6), device=device), fn(torch.bmm, (3, 5, 0), (3, 0, 6)))
        self.assertEqual(torch.zeros((3, 5, 6), device=device), fn(torch.bmm, (3, 5, 0), (3, 0, 6), test_out=True))

        self.assertEqual((0, 0, 0), fn(torch.baddbmm, (0, 0, 0), (0, 0, 0), (0, 0, 0)).shape)
        self.assertEqual((3, 0, 5), fn(torch.baddbmm, (3, 0, 5), (3, 0, 0), (3, 0, 5)).shape)
        self.assertEqual((0, 5, 6), fn(torch.baddbmm, (0, 5, 6), (0, 5, 0), (0, 0, 6)).shape)
        self.assertEqual((3, 5, 6), fn(torch.baddbmm, (3, 5, 6), (3, 5, 0), (3, 0, 6)).shape)
        c = torch.arange(30, dtype=torch.float32, device=device).reshape(3, 2, 5)
        self.assertEqual(-2 * c, fn(torch.baddbmm, c, (3, 2, 0), (3, 0, 5), beta=-2))  # Issue #33467
        self.assertEqual(-2 * c, fn(torch.baddbmm, c, (3, 2, 0), (3, 0, 5), beta=-2, test_out=True))  # Issue #33467

        # addbmm
        self.assertEqual((0, 0), fn(torch.addbmm, (0, 0), (0, 0, 0), (0, 0, 0)).shape)
        self.assertEqual((0, 5), fn(torch.addbmm, (0, 5), (3, 0, 0), (3, 0, 5)).shape)
        t = torch.randn((5, 6), device=device)
        self.assertEqual(t, fn(torch.addbmm, t, (0, 5, 0), (0, 0, 6)))
        self.assertEqual(t, fn(torch.addbmm, t, (0, 5, 0), (0, 0, 6), test_out=True))

        # matmul
        self.assertEqual(torch.tensor(0., device=device), fn(torch.matmul, (0,), (0,)))
        self.assertEqual(torch.tensor(0., device=device), fn(torch.matmul, (0,), (0,), test_out=True))
        self.assertEqual((0, 0), fn(torch.matmul, (0, 0), (0, 0)).shape)
        self.assertEqual((0, 0, 0), fn(torch.matmul, (0, 0, 0), (0, 0, 0)).shape)
        self.assertEqual((5, 0, 0), fn(torch.matmul, (5, 0, 0), (5, 0, 0)).shape)
        self.assertEqual(torch.zeros((5, 3, 4), device=device), fn(torch.matmul, (5, 3, 0), (5, 0, 4)))
        self.assertEqual(torch.zeros((5, 3, 4), device=device), fn(torch.matmul, (5, 3, 0), (5, 0, 4), test_out=True))

        # dot
        self.assertEqual(torch.tensor(0., device=device), fn(torch.dot, (0,), (0,)))
        self.assertEqual(torch.tensor(0., device=device), fn(torch.dot, (0,), (0,), test_out=True))

        if torch._C.has_lapack:
            # lu
            A_LU, pivots = fn(torch.lu, (0, 5, 5))
            self.assertEqual([(0, 5, 5), (0, 5)], [A_LU.shape, pivots.shape])
            A_LU, pivots = fn(torch.lu, (0, 0, 0))
            self.assertEqual([(0, 0, 0), (0, 0)], [A_LU.shape, pivots.shape])
            A_LU, pivots = fn(torch.lu, (2, 0, 0))
            self.assertEqual([(2, 0, 0), (2, 0)], [A_LU.shape, pivots.shape])

    @dtypesIfCUDA(torch.cfloat, torch.cdouble,
                  *get_all_fp_dtypes(include_half=not CUDA9, include_bfloat16=(CUDA11OrLater and SM53OrLater)))
    @dtypes(*(set(get_all_dtypes()) - {torch.half, torch.bool}))
    def test_blas_alpha_beta_empty(self, device, dtype):
        # This test is disabled on CUDA 9 due to:
        # See: https://github.com/pytorch/pytorch/issues/31006
        if dtype is torch.bfloat16 and self.device_type == 'xla':
            # TODO (@zasdfgbnm): this causes the following error on test
            # TestTorchDeviceTypeXLA.test_blas_alpha_beta_empty_xla_bfloat16:
            #
            #   RuntimeError: _th_equal not supported on CPUType for BFloat16
            return
        # ensure beta is respected
        value = 11
        input = torch.full((2,), value, dtype=dtype, device=device)
        mat = torch.ones((2, 0), dtype=dtype, device=device)
        vec = torch.ones((0,), dtype=dtype, device=device)
        out = torch.empty((2,), dtype=dtype, device=device)
        if dtype.is_complex:
            alpha = 6 + 7j
            beta = 3 + 4j
        else:
            alpha = 6
            beta = 3
        self.assertEqual(torch.full((2,), beta * value, dtype=dtype, device=device),
                         torch.addmv(input=input, mat=mat, vec=vec, alpha=alpha, beta=beta))
        self.assertEqual(torch.full((2,), beta * value, dtype=dtype, device=device),
                         torch.addmv(input=input, mat=mat, vec=vec, alpha=alpha, beta=beta, out=out))

        # torch.addmm
        input = torch.full((2, 3), value, dtype=dtype, device=device)
        mat2 = torch.ones((0, 3), dtype=dtype, device=device)
        out = torch.empty((2, 3), dtype=dtype, device=device)
        self.assertEqual(torch.full((2, 3), beta * value, dtype=dtype, device=device),
                         torch.addmm(input=input, mat1=mat, mat2=mat2, alpha=alpha, beta=beta))
        self.assertEqual(torch.full((2, 3), beta * value, dtype=dtype, device=device),
                         torch.addmm(input=input, mat1=mat, mat2=mat2, alpha=alpha, beta=beta, out=out))

    @dtypes(*(get_all_complex_dtypes() + get_all_fp_dtypes()))
    def test_blas_nan_out(self, device, dtype):
        # These functions should work correctly with NaN filled outputs,
        # but need special handling, see [NOTE: cpu_zero]
        b = 3
        n = 5
        m = 7
        p = 11

        # torch.mv
        nm = torch.randn((m, n), device=device).t()
        _m = torch.randn((), device=device).expand(m)
        _m_out = torch.full((m,), float('nan'), device=device)
        self.assertEqual(torch.mv(nm, _m), torch.mv(nm, _m, out=_m_out))
        self.assertEqual(0, torch.isnan(torch.mv(nm, _m)).sum())

        # torch.mm
        mp = torch.randn((p, m), device=device).t()
        np_out = torch.full((n, p), float('nan'), device=device)
        self.assertEqual(torch.mm(nm, mp), torch.mm(nm, mp, out=np_out))

        # torch.bmm
        bnm = torch.randn((b, m, n), device=device).transpose(1, 2)
        bmp = torch.randn((b, p, m), device=device).transpose(1, 2)
        bnp_out = torch.full((b, n, p), float('nan'), device=device)
        self.assertEqual(torch.bmm(bnm, bmp), torch.bmm(bnm, bmp, out=bnp_out))

    @onlyCPU  # not supported by CUBLAS
    def test_blas_mv_large_input(self, device):
        # This would previously fail if the allocated output had NaNs, see:
        # https://github.com/pytorch/pytorch/issues/31663 and [NOTE: cpu_zero]
        n = 3000
        m = 200

        nm = torch.randn((m, n), device=device).t()
        _m = torch.randn((), device=device).expand(m)
        _m_out = torch.full((m,), 0., device=device)

        self.assertEqual(torch.mv(nm, _m), torch.mv(nm, _m, out=_m_out))

    @onlyCPU
    def test_renorm_ps(self, device):
        # full reduction
        x = torch.randn(5, 5)
        xn = x.numpy()
        for p in [1, 2, 3, 4, inf]:
            res = x.renorm(p, 1, 1)
            expected = x / x.norm(p, 0, keepdim=True).clamp(min=1)
            self.assertEqual(res, expected, msg="renorm failed for {}-norm".format(p))

    @skipCPUIfNoLapack
    @skipCUDAIfNoCusolver
    @dtypes(*floating_and_complex_types())
    def test_householder_product(self, device, dtype):
        def generate_reflectors_and_tau(A):
            """
            This function uses numpy.linalg.qr with mode "raw" to extract output of LAPACK's geqrf.
            There is torch.geqrf function but it doesn't work with complex-valued input.
            """
            if A.numel() > 0:
                A_cpu = A.cpu()
                flattened_batch_shape = [-1, *A_cpu.shape[-2:]]
                reflectors = torch.empty_like(A_cpu).view(*flattened_batch_shape)
                tau_shape = [*A_cpu.shape[:-2], A_cpu.shape[-1]]
                tau = torch.empty(tau_shape, dtype=dtype).view(-1, A_cpu.shape[-1])
                for A_i, reflectors_i, tau_i in zip(A_cpu.contiguous().view(*flattened_batch_shape), reflectors, tau):
                    reflectors_tmp, tau_i[:] = map(torch.from_numpy, np.linalg.qr(A_i, mode='raw'))
                    reflectors_i[:] = reflectors_tmp.T
                reflectors = reflectors.view(*A_cpu.shape)
                tau = tau.view(tau_shape)
                return reflectors.to(A.device), tau.to(A.device)

            reflectors = torch.empty_like(A)
            tau = torch.empty(*A.shape[:-2], A.shape[-1], dtype=dtype, device=device)
            return reflectors, tau

        def run_test(shape):
            A = torch.randn(*shape, dtype=dtype, device=device)
            reflectors, tau = generate_reflectors_and_tau(A)
            expected, _ = torch.linalg.qr(A)
            actual = torch.linalg.householder_product(reflectors, tau)
            # torch.linalg.qr does not work correctly for zero batch dimension tensors
            # see https://github.com/pytorch/pytorch/issues/50576
            if (A.numel() > 0):
                self.assertEqual(expected, actual)
            else:
                self.assertTrue(actual.shape == shape)

            # if tau is empty and A is not the result should be a matrix with ones on the diagonal
            if (A.numel() > 0):
                tau_empty = torch.empty(*shape[:-2], 0, dtype=dtype, device=device)
                identity_mat = torch.zeros_like(reflectors)
                identity_mat.diagonal(dim1=-1, dim2=-2)[:] = 1
                actual = torch.linalg.householder_product(reflectors, tau_empty)
                self.assertEqual(actual, identity_mat)

            out = torch.empty_like(A)
            ans = torch.linalg.householder_product(reflectors, tau, out=out)
            self.assertEqual(ans, out)
            if (A.numel() > 0):
                self.assertEqual(expected, out)

        shapes = [(0, 0), (5, 0),  # Empty matrix
                  (5, 5), (5, 3),  # Single matrix
                  (0, 0, 0), (0, 5, 5), (0, 5, 3),  # Zero batch dimension tensors
                  (2, 5, 5), (2, 5, 3),  # 3-dim tensors
                  (2, 1, 5, 5), (2, 1, 5, 3)]  # 4-dim tensors
        for shape in shapes:
            run_test(shape)

    @skipCPUIfNoLapack
    @skipCUDAIfNoCusolver
    def test_householder_product_errors_and_warnings(self, device):
        test_cases = [
            # input1 size, input2 size, error regex
            ((10,), (2,), r"input must have at least 2 dimensions"),
            ((10, 6), (20,), r"input.shape\[-1\] must be greater than or equal to tau.shape\[-1\]"),
            ((6, 10), (5,), r"input.shape\[-2\] must be greater than or equal to input.shape\[-1\]"),
        ]
        for a_size, tau_size, error_regex in test_cases:
            a = torch.rand(*a_size, device=device)
            tau = torch.rand(*tau_size, device=device)
            with self.assertRaisesRegex(RuntimeError, error_regex):
                torch.linalg.householder_product(a, tau)

        # if out tensor with wrong shape is passed a warning is given
        reflectors = torch.randn(3, 3, device=device)
        tau = torch.randn(3, device=device)
        out = torch.empty(2, 3, device=device)
        with warnings.catch_warnings(record=True) as w:
            # Trigger warning
            torch.linalg.householder_product(reflectors, tau, out=out)
            # Check warning occurs
            self.assertEqual(len(w), 1)
            self.assertTrue("An output with one or more elements was resized" in str(w[-1].message))

        # dtypes should be safely castable
        out = torch.empty_like(reflectors).to(torch.int)
        with self.assertRaisesRegex(RuntimeError, "but got result with dtype Int"):
            torch.linalg.householder_product(reflectors, tau, out=out)

        with self.assertRaisesRegex(RuntimeError, "tau dtype Int does not match input dtype"):
            torch.linalg.householder_product(reflectors, tau.to(torch.int))

        if torch.cuda.is_available():
            # device of out and input should match
            wrong_device = 'cpu' if self.device_type != 'cpu' else 'cuda'
            out = torch.empty_like(reflectors).to(wrong_device)
            with self.assertRaisesRegex(RuntimeError, "Expected all tensors to be on the same device"):
                torch.linalg.householder_product(reflectors, tau, out=out)

            # device of tau and input should match
            wrong_device = 'cpu' if self.device_type != 'cpu' else 'cuda'
            tau = tau.to(wrong_device)
            with self.assertRaisesRegex(RuntimeError, "Expected all tensors to be on the same device"):
                torch.linalg.householder_product(reflectors, tau)

    @precisionOverride({torch.float32: 1e-4, torch.complex64: 1e-4})
    @skipCUDAIfNoMagmaAndNoCusolver
    @skipCPUIfNoLapack
    @dtypes(*floating_and_complex_types())
    def test_linalg_lu_factor_and_lu(self, device, dtype):
        # Tests lu, linalg.lu_factor and linalg.lu_factor_ex
        from torch.testing._internal.common_utils import random_matrix

        def run_test(A, pivot, singular, fn):
            k = min(A.shape[-2:])
            batch = A.shape[:-2]
            check_errors = (fn == torch.linalg.lu_factor)
            if singular and check_errors:
                # It may or may not throw as the LU decomposition without pivoting
                # may still succeed for singular matrices
                try:
                    LU, pivots = fn(A, pivot=pivot)
                except RuntimeError:
                    return
            else:
                LU, pivots = fn(A, pivot=pivot)[:2]

            self.assertEqual(LU.size(), A.shape)
            self.assertEqual(pivots.size(), batch + (k,))

            if not pivot:
                self.assertEqual(pivots, torch.arange(1, 1 + k, device=device, dtype=torch.int32).expand(batch + (k, )))

            P, L, U = torch.lu_unpack(LU, pivots)

            self.assertEqual(P @ L @ U, A)

        sizes = ((3, 3), (5, 5), (4, 2), (3, 4), (0, 0), (0, 1), (1, 0))
        batches = ((0,), (2,), (3,), (1, 0), (3, 5))
        # Non pivoting just implemented for CUDA
        pivots = (True, False) if self.device_type == "cuda" else (True,)
        fns = (partial(torch.lu, get_infos=True), torch.linalg.lu_factor, torch.linalg.lu_factor_ex)
        for ms, batch, pivot, singular, fn in itertools.product(sizes, batches, pivots, (True, False), fns):
            m, n = ms
            A = random_matrix(m, n, *batch, singular=singular, dtype=dtype, device=device)
            # Just do one of them on singular matrices
            if A.numel() == 0 and not singular:
                continue
            run_test(A, pivot, singular, fn)

            # Reproducer of a magma bug,
            # see https://bitbucket.org/icl/magma/issues/13/getrf_batched-kernel-produces-nans-on
            # This is also a bug in cuSOLVER < 11.3
            if (dtype == torch.double
               and singular
               and (torch.version.cuda is None or
                    torch.version.cuda.split('.') >= ["11", "3"])):
                A = torch.ones(batch + ms, dtype=dtype, device=device)
                run_test(A, pivot, singular, fn)

        # Info should be positive for rank deficient matrices
        A = torch.ones(5, 3, 3, device=device)
        self.assertTrue((torch.linalg.lu_factor_ex(A, pivot=True).info >= 0).all())

        if self.device_type == 'cpu':
            # Error checking, no pivoting variant on CPU
            with self.assertRaisesRegex(RuntimeError, 'LU without pivoting is not implemented on the CPU'):
                torch.lu(torch.empty(1, 2, 2), pivot=False)

            with self.assertRaisesRegex(RuntimeError, 'LU without pivoting is not implemented on the CPU'):
                torch.linalg.lu_factor(torch.empty(1, 2, 2), pivot=False)

    @skipCPUIfNoLapack
    @skipCUDAIfNoMagma
    @dtypes(torch.float, torch.double, torch.cfloat, torch.cdouble)
    @skipCUDAIfRocm
    @precisionOverride({torch.float: 1e-3})
    def test_lu_unpack(self, device, dtype):
        def run_test(pivot):
            for shape in ((3, 3), (5, 3, 3), (7, 3, 5, 5), (7, 5, 3, 3, 3)):
                a = torch.randn(*shape, dtype=dtype, device=device)
                a_lu, p = torch.lu(a, pivot=pivot)
                p_ref, l_ref, u_ref = torch.lu_unpack(a_lu, p)
                self.assertEqual(p_ref.matmul(l_ref.matmul(u_ref)), a)
            for shape in ((3, 3), (5, 3, 3), (7, 3, 5, 5), (7, 5, 3, 3, 3),
                          (3, 5), (5, 3), (3, 3, 5), (3, 5, 3),
                          (7, 5, 3, 5, 3), (7, 5, 3, 3, 5),
                          # empty tensors
                          (0, 0), (0, 0, 0), (0, 3, 3)
                          ):
                a = make_tensor(shape, dtype=dtype, device=device, low=-0.1, high=+0.1)
                a_lu, p = torch.lu(a, pivot=pivot)
                p_ref, l_ref, u_ref = torch.lu_unpack(a_lu, p)
                self.assertEqual(p_ref.matmul(l_ref.matmul(u_ref)), a)

        run_test(True)

        if self.device_type == 'cuda':
            run_test(False)

    @skipCPUIfNoLapack
    @skipCUDAIfNoMagma
    @dtypes(torch.double)
    def test_lu_unpack_check_input(self, device, dtype):
        x = torch.rand(5, 5, 5, device=device, dtype=dtype)
        lu_data, lu_pivots = torch.lu(x, pivot=True)

        with self.assertRaisesRegex(RuntimeError, "torch.int32 dtype"):
            torch.lu_unpack(lu_data, lu_pivots.long())
        with self.assertRaisesRegex(RuntimeError, "contiguous tensor"):
            torch.lu_unpack(lu_data, lu_pivots.mT)

        # check that onces flags are unset, Nones are returned
        p, l, u = torch.lu_unpack(lu_data, lu_pivots, unpack_data=False)
        self.assertTrue((l == u) and l is None)
        p, l, u = torch.lu_unpack(lu_data, lu_pivots, unpack_pivots=False)
        self.assertTrue(p is None)
        p, l, u = torch.lu_unpack(lu_data, lu_pivots, unpack_data=False, unpack_pivots=False)
        self.assertTrue((p == l == u) and p is None)

    @skipCUDAIfNoMagma
    @skipCPUIfNoLapack
    @dtypes(torch.double)
    @skipCUDAIfRocm
    def test_lobpcg_basic(self, device, dtype):
        self._test_lobpcg_method(device, dtype, 'basic')

    @skipCUDAIfNoMagma
    @skipCPUIfNoLapack
    @dtypes(torch.double)
    @skipCUDAIfRocm
    def test_lobpcg_ortho(self, device, dtype):
        self._test_lobpcg_method(device, dtype, 'ortho')

    def _test_lobpcg_method(self, device, dtype, method):
        from torch.testing._internal.common_utils import random_symmetric_pd_matrix, random_sparse_pd_matrix
        from torch._linalg_utils import matmul, qform
        from torch._lobpcg import lobpcg

        def test_tracker(worker):
            k = worker.iparams['k']
            nc = worker.ivars['converged_count']
            if k <= nc:
                tol = worker.fparams['tol']
                rerr = worker.tvars['rerr']
                X = worker.X
                E = worker.E
                B = worker.B
                A = worker.A
                dtype = X.dtype
                device = X.device

                # Check convergence
                self.assertLessEqual(rerr[:k].max(), tol)

                # Check B-orthogonality
                I = torch.eye(k, k, dtype=dtype, device=device)
                self.assertEqual(qform(B, X[:, :k]), I)

                # Check block equation
                self.assertEqual(qform(A, X[:, :k]) / E[:k], I, atol=0.2, rtol=0)

        orig_lobpcg = lobpcg

        def lobpcg(*args, **kwargs):
            kwargs['tracker'] = test_tracker
            kwargs['niter'] = 1000
            kwargs['method'] = method
            kwargs['tol'] = 1e-8
            return orig_lobpcg(*args, **kwargs)
        prec = 5e-4

        # check dense input
        mm = torch.matmul
        for batches in [(), (2,), (2, 3)]:
            for m, n, k in [
                    (9, 3, 1),
                    (9, 3, 2),
                    (9, 2, 2),
                    (100, 15, 5),
            ]:
                # skip tests that are known to fail with the basic
                # LOBPCG method due to calling cholesky on singular
                # input
                if method == 'basic' and (m, n, k) in [(9, 2, 2), (100, 15, 5)]:
                    continue
                A = random_symmetric_pd_matrix(m, *batches, device=device, dtype=dtype)
                B = random_symmetric_pd_matrix(m, *batches, device=device, dtype=dtype)

                # classical eigenvalue problem, smallest eigenvalues
                E, V = lobpcg(A, k=k, n=n, largest=False)
                self.assertEqual(E.shape, batches + (k,))
                self.assertEqual(V.shape, batches + (m, k))
                self.assertEqual(matmul(A, V), mm(V, E.diag_embed()), atol=prec, rtol=0)
                e = torch.symeig(A)[0]
                e_smallest = e[..., :k]
                self.assertEqual(E, e_smallest)

                # classical eigenvalue problem, largest eigenvalues
                E, V = lobpcg(A, k=k, n=n, largest=True)
                e_largest, _ = torch.sort(e[..., -k:], descending=True)
                self.assertEqual(E, e_largest, atol=prec, rtol=0)
                self.assertEqual(matmul(A, V), mm(V, E.diag_embed()), atol=prec, rtol=0)

                # generalized eigenvalue problem, smallest eigenvalues
                E, V = lobpcg(A, B=B, k=k, n=n, largest=False)
                self.assertEqual(matmul(A, V), mm(matmul(B, V), E.diag_embed()), atol=prec, rtol=0)

                # generalized eigenvalue problem, largest eigenvalues
                E, V = lobpcg(A, B=B, k=k, n=n, largest=True)
                self.assertEqual(matmul(A, V) / E.max(), mm(matmul(B, V), (E / E.max()).diag_embed()),
                                 atol=prec, rtol=0)

        # check sparse input
        for m, n, k, density in [
                (5, 1, 1, 0.8),
                (9, 3, 2, 0.5),
                (100, 1, 1, 0.1),
                (1000, 7, 3, 0.01),
        ]:
            # skip tests that are known to fail with the basic LOBCG
            # method due to insufficient accuracy
            if method == 'basic' and (m, n, k, density) in [(1000, 7, 3, 0.01)]:
                continue
            A = random_sparse_pd_matrix(m, density=density, device=device, dtype=dtype)
            B = random_sparse_pd_matrix(m, density=density, device=device, dtype=dtype)
            A_eigenvalues = torch.arange(1, m + 1, dtype=dtype) / m
            e_smallest = A_eigenvalues[..., :k]
            e_largest, _ = torch.sort(A_eigenvalues[..., -k:], descending=True)

            # classical eigenvalue problem, smallest eigenvalues
            E, V = lobpcg(A, k=k, n=n, largest=False)
            self.assertEqual(E, e_smallest)
            self.assertEqual(matmul(A, V), mm(V, E.diag_embed()), atol=prec, rtol=0)

            # classical eigenvalue problem, largest eigenvalues
            E, V = lobpcg(A, k=k, n=n, largest=True)
            self.assertEqual(matmul(A, V), mm(V, E.diag_embed()), atol=prec, rtol=0)
            self.assertEqual(E, e_largest)

            # generalized eigenvalue problem, smallest eigenvalues
            E, V = lobpcg(A, B=B, k=k, n=n, largest=False)
            self.assertEqual(matmul(A, V), matmul(B, mm(V, E.diag_embed())), atol=prec, rtol=0)

            # generalized eigenvalue problem, largest eigenvalues
            E, V = lobpcg(A, B=B, k=k, n=n, largest=True)
            self.assertEqual(matmul(A, V) / E.max(), mm(matmul(B, V), (E / E.max()).diag_embed()),
                             atol=prec, rtol=0)

    @skipCPUIfNoLapack
    @onlyCPU
    @dtypes(torch.double)
    def test_lobpcg_torchscript(self, device, dtype):
        from torch.testing._internal.common_utils import random_sparse_pd_matrix
        from torch._linalg_utils import matmul as mm

        lobpcg = torch.jit.script(torch.lobpcg)

        m = 500
        k = 5
        A1 = random_sparse_pd_matrix(m, density=2.0 / m, device=device, dtype=dtype)
        X1 = torch.randn((m, k), dtype=dtype, device=device)
        E1, V1 = lobpcg(A1, X=X1)
        eq_err = torch.norm((mm(A1, V1) - V1 * E1), 2) / E1.max()
        self.assertLess(eq_err, 1e-6)

    @unittest.skipIf(not TEST_SCIPY or (TEST_SCIPY and scipy.__version__ < '1.4.1'), "Scipy not found or older than 1.4.1")
    @skipCPUIfNoLapack
    @onlyCPU
    @dtypes(torch.double)
    def test_lobpcg_scipy(self, device, dtype):
        """Compare torch and scipy.sparse.linalg implementations of lobpcg
        """
        import time
        from torch.testing._internal.common_utils import random_sparse_pd_matrix
        from torch._linalg_utils import matmul as mm
        from scipy.sparse.linalg import lobpcg as scipy_lobpcg
        import scipy.sparse

        def toscipy(A):
            if A.layout == torch.sparse_coo:
                values = A.coalesce().values().cpu().numpy().copy()
                indices = A.coalesce().indices().cpu().numpy().copy()
                return scipy.sparse.coo_matrix((values, (indices[0], indices[1])), A.shape)
            return A.cpu().numpy().copy()

        niter = 1000
        repeat = 10
        m = 500   # size of the square matrix
        k = 7     # the number of requested eigenpairs
        A1 = random_sparse_pd_matrix(m, density=2.0 / m, device=device, dtype=dtype)
        B1 = random_sparse_pd_matrix(m, density=2.0 / m, device=device, dtype=dtype)
        X1 = torch.randn((m, k), dtype=dtype, device=device)

        A2 = toscipy(A1)
        B2 = toscipy(B1)
        X2 = toscipy(X1)

        lambdas1 = []

        def tracker(worker):
            lambdas1.append(worker.E[:])

        tol = 1e-8
        # tol for scipy lobpcg will be choosed so that the number of
        # iterations will be equal or very close to pytorch lobpcg
        # (that is around 170-180)

        # Standard eigenvalue problem
        E1, V1 = torch.lobpcg(A1, X=X1, niter=niter, largest=True, tracker=tracker, tol=tol)
        E2, V2, lambdas2 = scipy_lobpcg(A2, X2, maxiter=niter, largest=True, retLambdaHistory=True, tol=1.1 * tol)
        iters1 = len(lambdas1)
        iters2 = len(lambdas2)
        self.assertLess(abs(iters1 - iters2), 0.05 * max(iters1, iters2))

        E2a, V2a = scipy_lobpcg(A2, X2, maxiter=niter, largest=False)

        eq_err = torch.norm((mm(A1, V1) - V1 * E1), 2) / E1.max()
        eq_err_scipy = (abs(A2.dot(V2) - V2 * E2)**2).sum() ** 0.5 / E2.max()
        self.assertLess(eq_err, 1e-6)        # std
        self.assertLess(eq_err_scipy, 1e-6)  # std

        self.assertEqual(E1, torch.from_numpy(E2.copy()))

        # Generalized eigenvalue problem
        lambdas1 = []

        def tracker(worker):
            lambdas1.append(worker.E[:])

        E1, V1 = torch.lobpcg(A1, B=B1, X=X1, niter=niter, largest=True, tracker=tracker, tol=tol)
        E2, V2, lambdas2 = scipy_lobpcg(A2, X2, B=B2, maxiter=niter, largest=True, retLambdaHistory=True, tol=39 * tol)
        E2a, V2a = scipy_lobpcg(A2, X2, B=B2, maxiter=niter, largest=False)
        iters1 = len(lambdas1)
        iters2 = len(lambdas2)
        self.assertLess(abs(iters1 - iters2), 0.05 * max(iters1, iters2))

        eq_err = torch.norm((mm(A1, V1) - mm(B1, V1) * E1), 2) / E1.max()
        eq_err_scipy = (abs(A2.dot(V2) - B2.dot(V2) * E2)**2).sum() ** 0.5 / E2.max()
        self.assertLess(eq_err, 1e-6)        # general
        self.assertLess(eq_err_scipy, 1e-6)  # general

        self.assertEqual(E1, torch.from_numpy(E2.copy()))

        # Timings
        elapsed_ortho = 0
        elapsed_ortho_general = 0
        elapsed_scipy = 0
        elapsed_general_scipy = 0
        for i in range(repeat):
            start = time.time()
            torch.lobpcg(A1, X=X1, niter=niter, method='ortho', tol=tol)
            end = time.time()
            elapsed_ortho += end - start

            start = time.time()
            torch.lobpcg(A1, X=X1, B=B1, niter=niter, method='ortho', tol=tol)
            end = time.time()
            elapsed_ortho_general += end - start

            start = time.time()
            scipy_lobpcg(A2, X2, maxiter=niter, tol=1.1 * tol)
            end = time.time()
            elapsed_scipy += end - start

            start = time.time()
            scipy_lobpcg(A2, X2, B=B2, maxiter=niter, tol=39 * tol)
            end = time.time()
            elapsed_general_scipy += end - start

        elapsed_ortho_ms = 1000.0 * elapsed_ortho / repeat
        elapsed_ortho_general_ms = 1000.0 * elapsed_ortho_general / repeat
        elapsed_scipy_ms = 1000.0 * elapsed_scipy / repeat
        elapsed_general_scipy_ms = 1000.0 * elapsed_general_scipy / repeat

        print('''
CPU timings: torch.lobpcg vs scipy.sparse.linalg.lobpcg
-------------------------------------------------------
              | standard    | generalized | method
torch.lobpcg  | {:10.2f}  | {:10.2f}  | ortho
scipy_lobpcg  | {:10.2f}  | {:10.2f}  | N/A
-(input size: {:4}, eigenpairs:{:2}, units: ms per call)-
        '''.format(elapsed_ortho_ms, elapsed_ortho_general_ms,
                   elapsed_scipy_ms, elapsed_general_scipy_ms,
                   m, k))

        # Handling of very small tolerence
        tol = 1e-100

        lambdas1 = []

        def tracker(worker):
            lambdas1.append(worker.E[:])

        E1, V1 = torch.lobpcg(A1, X=X1, niter=niter, largest=True, tracker=tracker, tol=tol)
        iters1 = len(lambdas1)
        eq_err = torch.norm((mm(A1, V1) - V1 * E1), 2) / E1.max()

        try:
            E2, V2, lambdas2 = scipy_lobpcg(A2, X2, maxiter=niter, largest=True, retLambdaHistory=True, tol=tol)
            iters2 = len(lambdas2)
            eq_err_scipy = (abs(A2.dot(V2) - V2 * E2)**2).sum() ** 0.5 / E2.max()
        except Exception as msg:
            print('Calling scipy_lobpcg failed [standard]:', msg)
            iters2 = -1
            eq_err_scipy = -1

        lambdas1 = []

        def tracker(worker):
            lambdas1.append(worker.E[:])

        E1, V1 = torch.lobpcg(A1, X=X1, B=B1, niter=niter, largest=True, tracker=tracker, tol=tol)
        iters1_general = len(lambdas1)
        eq_err_general = torch.norm((mm(A1, V1) - mm(B1, V1) * E1), 2) / E1.max()

        try:
            E2, V2, lambdas2 = scipy_lobpcg(A2, X2, B=B2, maxiter=niter, largest=True, retLambdaHistory=True, tol=tol)
            iters2_general = len(lambdas2)
            eq_err_general_scipy = (abs(A2.dot(V2) - B2.dot(V2) * E2)**2).sum() ** 0.5 / E2.max()
        except Exception as msg:
            print('Calling scipy_lobpcg failed [generalized]:', msg)
            iters2_general = -1
            eq_err_general_scipy = -1

        print('''\
Handling of small tol={:6.0e}: torch.lobpcg vs scipy.sparse.linalg.lobpcg
----------------------------------------------------------------------------
              | standard    | generalized |  niter | method
torch.lobpcg  | {:10.2e}  | {:10.2e}  | {:6} | ortho
scipy_lobpcg  | {:10.2e}  | {:10.2e}  | {:6} | N/A
---(input size: {:4}, eigenpairs:{:2}, units: relative error, maxiter={:4})---
'''.format(tol, eq_err, eq_err_general, iters1, eq_err_scipy, eq_err_general_scipy, iters2, m, k, niter))

    def _test_addmm_addmv(self, f, t, m, v, *, alpha=None, beta=None, transpose_out=False):
        dtype = t.dtype
        numpy_dtype = dtype
        if dtype in {torch.bfloat16}:
            numpy_dtype = torch.float
        if dtype.is_complex:
            alpha = 0.9 + 0.3j if alpha is None else alpha
            beta = 0.5 + 0.6j if beta is None else beta
        else:
            alpha = 1.2 if alpha is None else alpha
            beta = 0.8 if beta is None else beta
        res1 = f(t, m, v, alpha=alpha, beta=beta)
        res2 = torch.full_like(res1, math.nan)
        if transpose_out:
            res2 = res2.t().clone(memory_format=torch.contiguous_format).t()
        f(t, m, v, alpha=alpha, beta=beta, out=res2)
        res3 = alpha * (m.to(numpy_dtype).cpu().numpy() @ v.to(numpy_dtype).cpu().numpy())
        if beta != 0:
            res3 += (beta * t).to(numpy_dtype).cpu().numpy()
        res3 = torch.from_numpy(res3).to(dtype)
        self.assertEqual(res1, res2)
        self.assertEqual(res1, res3)

    @precisionOverride({torch.bfloat16: 1e-0, torch.half: 5e-4, torch.float: 1e-4, torch.double: 1e-8,
                        torch.cfloat: 1e-4, torch.cdouble: 1e-8})
    @dtypesIfCUDA(*get_all_complex_dtypes(),
                  *get_all_fp_dtypes(include_bfloat16=(TEST_WITH_ROCM or (CUDA11OrLater and SM53OrLater)),
                                     include_half=(not TEST_WITH_ROCM)))
    @dtypes(torch.bfloat16, torch.float, torch.double, torch.cfloat, torch.cdouble)
    def test_addmv(self, device, dtype):
        # have to use torch.randn(...).to(bfloat16) instead of
        # torch.randn(..., dtype=bfloat16). randn does not support
        # bfloat16 yet.
        # "*0.2" to reduce errors for low precision
        ts = [
            0.2 * torch.randn(50, device=device).to(dtype),
            0.2 * torch.randn(1, device=device).to(dtype).expand(50),
        ]
        vs = [
            0.2 * torch.randn(100, device=device).to(dtype),
            0.2 * torch.ones(1, device=device).to(dtype).expand(100),  # to reduce errors for low precision
        ]
        ms = [
            # 0d
            0.2 * torch.ones((), device=device).to(dtype).expand(50, 100),  # to reduce errors for low precision
            # 1d
            0.2 * torch.randn((1, 100), device=device).to(dtype).expand(50, 100),
            # this initialization reduces errors for low precision for broadcasted matrices
            # by making sure that intermediate and result values are exactly representable
            # in low precision type
            0.2 * torch.randint(3, (50, 1), dtype=torch.float, device=device).to(dtype).expand(50, 100),
            # 2d
            0.2 * torch.randn((50, 100), device=device).to(dtype),
            0.2 * torch.randn((100, 50), device=device).to(dtype).t(),
        ]
        for m, v, t in itertools.product(ms, vs, ts):
            self._test_addmm_addmv(torch.addmv, t, m, v)
        # Test beta=0, t=nan
        t = torch.full((50,), math.nan, device=device).to(dtype)
        for m, v in itertools.product(ms, vs):
            self._test_addmm_addmv(torch.addmv, t, m, v, beta=0)

    @dtypesIfCUDA(*get_all_fp_dtypes(include_bfloat16=(TEST_WITH_ROCM or (CUDA11OrLater and SM53OrLater))))
    @dtypes(torch.float, torch.double)
    def test_addmv_rowmajor_colmajor_incx_incy_lda(self, device, dtype):
        # tests (o, s)*(s).  o is output size, s is summed size.
        o = 5
        s = 3
        a_data = torch.arange(1, o * s + 1, device=device, dtype=dtype).view(o, s)
        x_data = torch.arange(1, s + 1, 1, device=device, dtype=dtype)
        y_data = torch.ones(o, device=device, dtype=dtype)
        control = torch.tensor([15., 33., 51., 69., 87.], device=device, dtype=dtype)

        def _test(row_major, incx, incy, lda_tail):
            if row_major:
                a_storage = torch.full((o, s + lda_tail), float('nan'), device=device, dtype=dtype)
            else:
                a_storage = torch.full((s, o + lda_tail), float('nan'), device=device, dtype=dtype).permute(1, 0)
            a = a_storage[:o, :s].copy_(a_data)

            x_storage = torch.full((s, incx), float('nan'), device=device, dtype=dtype)
            x = x_storage[:, 0].copy_(x_data)

            y_storage = torch.full((o, incy), float('nan'), device=device, dtype=dtype)
            y = y_storage[:, 0].copy_(y_data)

            self._test_addmm_addmv(torch.addmv, y, a, x)

        for row_major, incx, incy, lda_tail in itertools.product((False, True), (1, 2), (1, 2), (0, 1)):
            _test(row_major, incx, incy, lda_tail)

    @precisionOverride({torch.double: 1e-8, torch.float: 1e-4, torch.bfloat16: 0.6,
                        torch.half: 1e-1, torch.cfloat: 1e-4, torch.cdouble: 1e-8})
    @dtypesIfCUDA(*get_all_complex_dtypes(),
                  *get_all_fp_dtypes(include_bfloat16=(TEST_WITH_ROCM or (CUDA11OrLater and SM53OrLater))))
    @dtypes(*get_all_complex_dtypes(), *get_all_fp_dtypes())
    @tf32_on_and_off(0.05)
    def test_addmm(self, device, dtype):
        M = torch.randn(10, 25, device=device).to(dtype)
        m1 = torch.randn(10, 50, device=device).to(dtype)
        m2 = torch.randn(50, 25, device=device).to(dtype)
        self._test_addmm_addmv(torch.addmm, M, m1, m2)

        # Test 0-strided
        M = torch.randn(10, 1, device=device).to(dtype).expand(10, 25)
        m1 = torch.randn(10, 1, device=device).to(dtype).expand(10, 50)
        m2 = torch.randn(50, 25, device=device).to(dtype)
        self._test_addmm_addmv(torch.addmm, M, m1, m2)

        # Test beta=0, M=nan
        M = torch.full((10, 25), math.nan, device=device).to(dtype)
        m1 = torch.randn(10, 50, device=device).to(dtype)
        m2 = torch.randn(50, 25, device=device).to(dtype)
        self._test_addmm_addmv(torch.addmm, M, m1, m2, beta=0)

        # Test transpose
        for t1, t2, t3, t4 in itertools.product([True, False], repeat=4):
            def maybe_transpose(cond, m):
                if not cond:
                    return m
                return m.t().clone(memory_format=torch.contiguous_format).t()

            M = maybe_transpose(t1, torch.randn(10, 25, device=device).to(dtype))
            m1 = maybe_transpose(t2, torch.randn(10, 50, device=device).to(dtype))
            m2 = maybe_transpose(t3, torch.randn(50, 25, device=device).to(dtype))
            self._test_addmm_addmv(torch.addmm, M, m1, m2, transpose_out=t4)

    @dtypes(torch.float, torch.double)
    @dtypesIfCUDA(*([torch.float, torch.double] + get_all_complex_dtypes()))
    @tf32_on_and_off(0.005)
    def test_addmm_sizes(self, device, dtype):
        for m in [0, 1, 25]:
            for n in [0, 1, 10]:
                for k in [0, 1, 8]:
                    M = torch.randn(n, m, device=device).to(dtype)
                    m1 = torch.randn(n, k, device=device).to(dtype)
                    m2 = torch.randn(k, m, device=device).to(dtype)
                    self._test_addmm_addmv(torch.addmm, M, m1, m2)

                    m1 = torch.randn(n, k + 1, device=device).to(dtype)
                    m2 = torch.randn(k, m, device=device).to(dtype)
                    self.assertRaisesRegex(RuntimeError, f"{n}x{k + 1}.*{k}x{m}", lambda: torch.addmm(M, m1, m2))
                    self.assertRaisesRegex(RuntimeError, f"{n}x{k + 1}.*{k}x{m}", lambda: torch.mm(m1, m2))

    @dtypes(torch.half)
    @onlyCUDA
    def test_addmm_baddbmm_overflow(self, device, dtype):
        orig = torch.backends.cuda.matmul.allow_fp16_reduced_precision_reduction
        torch.backends.cuda.matmul.allow_fp16_reduced_precision_reduction = False
        inp = torch.zeros(128, 128, dtype=torch.half, device=device)
        mat1 = torch.ones(128, 1000, dtype=torch.half, device=device) * 100
        mat2 = torch.ones(1000, 128, dtype=torch.half, device=device) * 100
        out = torch.addmm(inp, mat1, mat2, alpha=0.001, beta=0.)
        # just check for no overflow on ROCM
        if TEST_WITH_ROCM:
            self.assertFalse(out.isinf().any())
        else:
            self.assertTrue((out == 10000.).all())
        inp = torch.zeros(3, 128, 128, dtype=torch.half, device=device)
        mat1 = torch.ones(3, 128, 1000, dtype=torch.half, device=device) * 100
        mat2 = torch.ones(3, 1000, 128, dtype=torch.half, device=device) * 100
        out = torch.baddbmm(inp, mat1, mat2, alpha=0.001, beta=0.)
        if TEST_WITH_ROCM:
            self.assertFalse(out.isinf().any())
        else:
            self.assertTrue((out == 10000.).all())
        torch.backends.cuda.matmul.allow_fp16_reduced_precision_reduction = orig

    @unittest.skipIf(IS_FBCODE and IS_REMOTE_GPU, "cublas runtime error")
    @onlyCUDA
    def test_matmul_45724(self, device):
        # https://github.com/pytorch/pytorch/issues/45724
        a = torch.rand(65537, 22, 64, device=device, dtype=torch.half)
        b = torch.rand(65537, 64, 22, device=device, dtype=torch.half)
        c = torch.full((65537, 22, 22), math.nan, dtype=torch.half, device=device)
        cpu_result = torch.matmul(a.cpu().float(), b.cpu().float()).cuda().half()
        torch.matmul(a, b, out=c)
        self.assertEqual(c, cpu_result)

    @slowTest
    @onlyNativeDeviceTypes
    @dtypes(torch.float32, torch.float64, torch.bfloat16, torch.int32, torch.int64, torch.cfloat, torch.cdouble)
    @dtypesIfCUDA(torch.float32, torch.float64, torch.cfloat, torch.cdouble)
    @tf32_on_and_off(0.01)
    def test_mm(self, device, dtype):
        def _test_mm(n, m, p, dtype, genf):
            # helper function
            def matrixmultiply(mat1, mat2):
                n = mat1.size(0)
                m = mat1.size(1)
                p = mat2.size(1)
                res = torch.zeros(n, p, dtype=dtype, device=device)
                for i, j in iter_indices(res):
                    res[i, j] = sum(mat1[i, k] * mat2[k, j] for k in range(m))
                return res

            # contiguous case
            mat1 = genf(n, m)
            mat2 = genf(m, p)
            res = torch.mm(mat1, mat2)

            res2 = matrixmultiply(mat1, mat2)
            self.assertEqual(res, res2)

            # non contiguous case 1
            mat1 = genf(n, m)
            mat2 = genf(p, m).t()
            res = torch.mm(mat1, mat2)

            res2 = matrixmultiply(mat1, mat2)
            self.assertEqual(res, res2)

            # non contiguous case 2
            mat1 = genf(m, n).t()
            mat2 = genf(m, p)
            res = torch.mm(mat1, mat2)

            res2 = matrixmultiply(mat1, mat2)
            self.assertEqual(res, res2)

            # non contiguous case 3
            mat1 = genf(m, n).t()
            mat2 = genf(p, m).t()
            res = torch.mm(mat1, mat2)

            res2 = matrixmultiply(mat1, mat2)
            self.assertEqual(res, res2)

            # test with zero stride
            mat1 = genf(n, m)
            mat2 = genf(m, 1).expand(m, p)
            res = torch.mm(mat1, mat2)

            res2 = matrixmultiply(mat1, mat2)
            self.assertEqual(res, res2)

            # explicitly exercise the _out variant in torch.mm().
            # contiguous case
            mat1 = genf(n, m)
            mat2 = genf(m, p)
            res = genf(n, p)
            torch.mm(mat1, mat2, out=res)

            res2 = matrixmultiply(mat1, mat2)
            self.assertEqual(res, res2)

            # explicitly exercise the _out variant in torch.mm().
            # non contiguous case 3
            mat1 = genf(m, n).t()
            mat2 = genf(p, m).t()
            res = genf(n, p)
            torch.mm(mat1, mat2, out=res)

            res2 = matrixmultiply(mat1, mat2)
            self.assertEqual(res, res2)

        def genf_int(x, y):
            return torch.randint(0, 100, (x, y), dtype=dtype, device=device)

        def genf_bfloat(x, y):
            return torch.randn(x, y, dtype=torch.float32, device=device).to(dtype) * 0.1

        def genf_float(x, y):
            return torch.randn(x, y, dtype=dtype, device=device)

        for (n, m, p) in [(20, 10, 15), (15, 20, 10), (25, 18, 10)]:
            if (dtype == torch.int32) or (dtype == torch.int64):
                genf = genf_int
            elif (dtype == torch.bfloat16):
                genf = genf_bfloat
            else:
                genf = genf_float

            _test_mm(n, m, p, dtype, genf)

    @onlyNativeDeviceTypes
    def test_mm_bmm_non_memory_dense(self, device):
        def _slice(tensor, fn):
            return fn(tensor)[..., ::2]
        A = torch.randn(3, 6, dtype=torch.cfloat, device=device)
        B = torch.randn(3, 3, dtype=torch.cfloat, device=device)
        out = torch.empty(3, 3, device=device, dtype=torch.complex64).t()
        out1 = torch.empty(3, 3, device=device, dtype=torch.complex64).t()
        A_conj = _slice(A, torch.conj)
        A_conj_physical = _slice(A, torch.conj_physical)

        self.assertEqual(torch.mm(A_conj, B, out=out), torch.mm(A_conj_physical, B, out=out))
        self.assertEqual(torch.mm(A_conj.t(), B, out=out), torch.mm(A_conj_physical.t(), B, out=out))

        Ab = torch.randn(2, 3, 6, dtype=torch.cfloat, device=device)
        Bb = torch.randn(2, 3, 3, dtype=torch.cfloat, device=device)
        Bb_ = torch.randn(1, 3, 3, dtype=torch.cfloat, device=device).expand(2, 3, 3)
        out_b = torch.empty(2, 3, 3, device=device, dtype=torch.complex64).mT

        Ab_conj = _slice(Ab, torch.conj)
        Ab_conj_physical = _slice(Ab, torch.conj_physical)

        def t_b(tensor):
            return tensor.mT

        self.assertEqual(torch.bmm(Ab_conj, Bb, out=out_b), torch.bmm(Ab_conj_physical, Bb, out=out_b))
        self.assertEqual(torch.bmm(t_b(Ab_conj), Bb, out=out_b), torch.bmm(t_b(Ab_conj_physical), Bb, out=out_b))

        # test broadcasting
        self.assertEqual(torch.bmm(Ab_conj, Bb_, out=out_b), torch.bmm(Ab_conj_physical, Bb_, out=out_b))
        self.assertEqual(torch.bmm(t_b(Ab_conj), Bb_, out=out_b), torch.bmm(t_b(Ab_conj_physical), Bb_, out=out_b))

    @onlyNativeDeviceTypes
    @dtypes(torch.float32, torch.float64)
    def test_strided_mm_bmm(self, device, dtype):
        # Tests strided view case with stride smaller than corresponding dimension size
        x = torch.tensor([[1., 2., 3.], [4., 5., 6.]], dtype=dtype, device=device)
        new_shape = [2, 2, 2]
        new_stride = [3, 1, 1]
        sx = torch.as_strided(x, size=new_shape, stride=new_stride)

        torch_fn = lambda x: torch.bmm(x, x)  # noqa: E731
        np_fn = lambda x: np.matmul(x, x)  # noqa: E731
        self.compare_with_numpy(torch_fn, np_fn, sx)

        torch_fn = lambda x: torch.mm(x, x)  # noqa: E731
        self.compare_with_numpy(torch_fn, np_fn, sx[0])

    @precisionOverride({torch.half: 0.05, torch.bfloat16: 0.05})
    @skipCUDAIf(torch.version.cuda == "10.1", "flaky on CUDA 10.1")
    @onlyNativeDeviceTypes
    @dtypes(*get_all_fp_dtypes(), *get_all_complex_dtypes())
    @tf32_on_and_off(0.05)
    def test_bmm(self, device, dtype):
        if self.device_type == 'cuda' and dtype is torch.bfloat16 and CUDA11OrLater and not SM53OrLater:
            # cuBLAS does not guarantee BFloat16 support on SM < 53.
            # So on PyTorch, we consider BFloat16 support on SM < 53 as
            # undefined bahavior
            return

        batch_sizes = [1, 10]
        M, N, O = 23, 15, 12
        numpy_dtype = dtype if dtype != torch.bfloat16 else torch.float32

        is_supported = True
        if dtype == torch.bfloat16 and self.device_type == 'cuda':
            is_supported = TEST_WITH_ROCM or (CUDA11OrLater and SM53OrLater)

        if not is_supported:
            for num_batches in batch_sizes:
                b1 = torch.randn(num_batches, M, N, device=device).to(dtype)
                b2 = torch.randn(num_batches, N, O, device=device).to(dtype)
                self.assertRaisesRegex(RuntimeError, "type|Type|not implemented|CUBLAS_STATUS_NOT_SUPPORTED",
                                       lambda: torch.bmm(b1, b2))
            return

        def invert_perm(p):
            d = {x: i for i, x in enumerate(p)}
            return (d[0], d[1], d[2])

        def generate_inputs(num_batches):
            # transposed tensors
            for perm1, perm2 in itertools.product(itertools.permutations((0, 1, 2)), repeat=2):
                b1 = make_tensor((num_batches, M, N), device, dtype, low=-0.1, high=0.1)
                b2 = make_tensor((num_batches, N, O), device, dtype, low=-0.1, high=0.1)
                b1 = b1.permute(perm1).contiguous().permute(invert_perm(perm1))
                b2 = b2.permute(perm2).contiguous().permute(invert_perm(perm2))
                yield b1, b2
            # broadcasting tensors
            for b1, b2, b3, b4, b5, b6 in itertools.product((True, False), repeat=6):
                shape1 = (num_batches if b1 else 1, M if b2 else 1, N if b3 else 1)
                shape2 = (num_batches if b4 else 1, N if b5 else 1, O if b6 else 1)
                b1 = make_tensor(shape1, device, dtype, low=-0.1, high=0.1).expand(num_batches, M, N)
                b2 = make_tensor(shape2, device, dtype, low=-0.1, high=0.1).expand(num_batches, N, O)
                yield b1, b2
            # zero-sized tensors
            for z1, z2, z3, z4 in itertools.product((True, False), repeat=4):
                shape1 = (num_batches if z1 else 0, M if z2 else 0, N if z3 else 0)
                shape2 = (num_batches if z1 else 0, N if z3 else 0, O if z4 else 0)
                b1 = torch.randn(shape1, dtype=dtype, device=device)
                b2 = torch.randn(shape2, dtype=dtype, device=device)
                yield b1, b2

        for num_batches in batch_sizes:
            for (b1, b2), perm3 in itertools.product(generate_inputs(num_batches), itertools.permutations((0, 1, 2))):
                res1 = torch.bmm(b1, b2)
                res2 = torch.full((num_batches, M, O), math.nan, dtype=dtype, device=device) \
                    .permute(perm3).contiguous().permute(invert_perm(perm3))
                torch.bmm(b1, b2, out=res2)
                expect = torch.from_numpy(
                    b1.to(numpy_dtype).cpu().numpy() @ b2.to(numpy_dtype).cpu().numpy()).to(device=device, dtype=dtype)
                self.assertEqual(expect, res1)
                self.assertEqual(expect, res2)

                if self.device_type == 'cuda':
                    # check that mixed arguments are rejected
                    self.assertRaises(RuntimeError, lambda: torch.bmm(b1, b2.cpu()))
                    self.assertRaises(RuntimeError, lambda: torch.bmm(b1.cpu(), b2))
                    self.assertRaises(RuntimeError, lambda: torch.bmm(b1, b2, out=res2.cpu()))

    def _test_addbmm_baddbmm(self, func, b1, b2, ref, out_tensor):
        getattr(out_tensor, func + "_")(b1, b2)
        self.assertEqual(out_tensor, ref)
        res3 = out_tensor.clone()

        with self.assertWarnsOnceRegex(
                UserWarning, f"This overload of {func}_ is deprecated"):
            getattr(out_tensor, func + "_")(1, b1, b2)
        self.assertEqual(out_tensor, ref * 2),
        getattr(res3, func + "_")(b1, b2, beta=1)
        self.assertEqual(out_tensor, res3)

        with self.assertWarnsOnceRegex(
                UserWarning, f"This overload of {func}_ is deprecated"):
            getattr(out_tensor, func + "_")(1., .5, b1, b2)
        self.assertEqual(out_tensor, ref * 2.5)
        getattr(res3, func + "_")(b1, b2, beta=1., alpha=.5)
        self.assertEqual(out_tensor, res3)

        with self.assertWarnsOnceRegex(
                UserWarning, f"This overload of {func} is deprecated"):
            self.assertEqual(out_tensor, getattr(torch, func)(1, out_tensor, 0, b1, b2))

        res4 = getattr(torch, func)(out_tensor, b1, b2, beta=1, alpha=.5)
        self.assertEqual(res4, ref * 3),

        nan = torch.full_like(out_tensor, math.nan)
        res5 = getattr(torch, func)(nan, b1, b2, beta=0, alpha=1)
        self.assertEqual(res5, ref)

        if b1.is_complex():
            res6 = getattr(torch, func)(out_tensor, b1, b2, beta=.1j, alpha=.5j)
            self.assertEqual(res6, out_tensor * .1j + .5j * ref)
        else:
            res6 = getattr(torch, func)(out_tensor, b1, b2, beta=.1, alpha=.5)
            self.assertEqual(res6, out_tensor * .1 + .5 * ref)

        res7 = torch.full_like(out_tensor, math.nan)
        getattr(torch, func)(nan, b1, b2, beta=0, out=res7)
        self.assertEqual(res7, ref)

    @precisionOverride({torch.half: 0.05, torch.bfloat16: 0.05})
    @onlyNativeDeviceTypes
    @dtypes(*get_all_fp_dtypes(), *get_all_complex_dtypes())
    @tf32_on_and_off(0.05)
    def test_addbmm(self, device, dtype):
        if self.device_type == 'cuda' and dtype is torch.bfloat16 and CUDA11OrLater and not SM53OrLater:
            # cuBLAS does not guarantee BFloat16 support on SM < 53.
            # So on PyTorch, we consider BFloat16 support on SM < 53 as
            # undefined bahavior
            return

        num_batches = 2
        M, N, O = 16, 17, 18

        is_supported = True
        if dtype == torch.bfloat16:
            if self.device_type == 'cpu':
                self.precision = 1  # 43 vs 43.75
            else:
                is_supported = TEST_WITH_ROCM or (CUDA11OrLater and SM53OrLater)

        if not is_supported:
            b1 = make_tensor((num_batches, M, N), device, dtype, low=-1, high=1)
            b2 = make_tensor((num_batches, N, O), device, dtype, low=-1, high=1)
            t = make_tensor((M, O), device, dtype, low=-1, high=1)
            self.assertRaisesRegex(RuntimeError, "type|Type|not implemented|CUBLAS_STATUS_NOT_SUPPORTED",
                                   lambda: torch.addbmm(t, b1, b2))
            return

        def invert_perm(p):
            d = {x: i for i, x in enumerate(p)}
            return (d[0], d[1], d[2])

        def generate_tensor():
            numpy_dtype = dtype if dtype != torch.bfloat16 else torch.float32
            # transposed tensors
            for perm1, perm2 in itertools.product(itertools.permutations((0, 1, 2)), repeat=2):
                for perm3 in itertools.permutations((0, 1)):
                    b1 = make_tensor((num_batches, M, N), device, dtype, low=-1, high=1) * 0.1
                    b2 = make_tensor((num_batches, N, O), device, dtype, low=-1, high=1) * 0.1
                    b1 = b1.permute(perm1).contiguous().permute(invert_perm(perm1))
                    b2 = b2.permute(perm2).contiguous().permute(invert_perm(perm2))
                    ref = torch.from_numpy(
                        b1.to(numpy_dtype).cpu().numpy() @ b2.to(numpy_dtype).cpu().numpy()
                    ).to(device=device, dtype=dtype).sum(0)
                    out_tensor = torch.zeros_like(ref).permute(perm3).contiguous().permute(perm3)
                    yield b1, b2, ref, out_tensor
            # broadcasting tensors
            for s1, s2, s3, s4, s5, s6 in itertools.product((True, False), repeat=6):
                shape1 = (num_batches if s1 else 1, M if s2 else 1, N if s3 else 1)
                shape2 = (num_batches if s4 else 1, N if s5 else 1, O if s6 else 1)
                b1 = make_tensor(shape1, device, dtype, low=-1, high=1).expand(num_batches, M, N) * 0.1
                b2 = make_tensor(shape2, device, dtype, low=-1, high=1).expand(num_batches, N, O) * 0.1
                ref = torch.from_numpy(
                    b1.to(numpy_dtype).cpu().numpy() @ b2.to(numpy_dtype).cpu().numpy()
                ).to(device=device, dtype=dtype).sum(0)
                out_tensor = torch.zeros_like(ref)
                yield b1, b2, ref, out_tensor
            # zero-sized tensors
            for z1, z2, z3, z4 in itertools.product((True, False), repeat=4):
                shape1 = (num_batches if z1 else 0, M if z2 else 0, N if z3 else 0)
                shape2 = (num_batches if z1 else 0, N if z3 else 0, O if z4 else 0)
                b1 = make_tensor(shape1, device, dtype, low=-1, high=1) * 0.1
                b2 = make_tensor(shape2, device, dtype, low=-1, high=1) * 0.1
                ref = torch.from_numpy(
                    b1.to(numpy_dtype).cpu().numpy() @ b2.to(numpy_dtype).cpu().numpy()
                ).to(device=device, dtype=dtype).sum(0)
                out_tensor = torch.zeros_like(ref)
                yield b1, b2, ref, out_tensor

        for b1, b2, ref, out_tensor in generate_tensor():
            self._test_addbmm_baddbmm("addbmm", b1, b2, ref, out_tensor)

    @precisionOverride({torch.half: 0.1, torch.bfloat16: 0.5})
    @onlyNativeDeviceTypes
    @dtypes(*get_all_fp_dtypes(), *get_all_complex_dtypes())
    @tf32_on_and_off(0.05)
    def test_baddbmm(self, device, dtype):
        if self.device_type == 'cuda' and dtype is torch.bfloat16 and CUDA11OrLater and not SM53OrLater:
            # cuBLAS does not guarantee BFloat16 support on SM < 53.
            # So on PyTorch, we consider BFloat16 support on SM < 53 as
            # undefined bahavior
            return

        num_batches = 10
        M, N, O = 12, 8, 50

        is_supported = True
        if dtype == torch.bfloat16 and self.device_type == 'cuda':
            is_supported = TEST_WITH_ROCM or (CUDA11OrLater and SM53OrLater)

        if not is_supported:
            b1 = make_tensor((num_batches, M, N), device, dtype, low=-1, high=1)
            b2 = make_tensor((num_batches, N, O), device, dtype, low=-1, high=1)
            t = make_tensor((num_batches, M, O), device, dtype, low=-1, high=1)
            self.assertRaisesRegex(RuntimeError, "type|Type|not implemented|CUBLAS_STATUS_NOT_SUPPORTED",
                                   lambda: torch.baddbmm(t, b1, b2))
            return

        def invert_perm(p):
            d = {x: i for i, x in enumerate(p)}
            return (d[0], d[1], d[2])

        def generate_tensor():
            numpy_dtype = dtype if dtype != torch.bfloat16 else torch.float32
            # transposed tensors
            for perm1, perm2, perm3 in itertools.product(itertools.permutations((0, 1, 2)), repeat=3):
                b1 = make_tensor((num_batches, M, N), device, dtype, low=-1, high=1)
                b2 = make_tensor((num_batches, N, O), device, dtype, low=-1, high=1)
                b1 = b1.permute(perm1).contiguous().permute(invert_perm(perm1))
                b2 = b2.permute(perm2).contiguous().permute(invert_perm(perm2))
                ref = torch.from_numpy(
                    b1.to(numpy_dtype).cpu().numpy() @ b2.to(numpy_dtype).cpu().numpy()).to(device=device, dtype=dtype)
                out_tensor = torch.zeros_like(ref)
                out_tensor = out_tensor.permute(perm3).contiguous().permute(invert_perm(perm3))
                yield b1, b2, ref, out_tensor
            # broadcasting tensors
            for s1, s2, s3, s4, s5, s6 in itertools.product((True, False), repeat=6):
                shape1 = (num_batches if s1 else 1, M if s2 else 1, N if s3 else 1)
                shape2 = (num_batches if s4 else 1, N if s5 else 1, O if s6 else 1)
                b1 = make_tensor(shape1, device, dtype, low=-1, high=1).expand(num_batches, M, N)
                b2 = make_tensor(shape2, device, dtype, low=-1, high=1).expand(num_batches, N, O)
                ref = torch.from_numpy(
                    b1.to(numpy_dtype).cpu().numpy() @ b2.to(numpy_dtype).cpu().numpy()).to(device=device, dtype=dtype)
                out_tensor = torch.zeros_like(ref)
                yield b1, b2, ref, out_tensor
            # zero-sized tensors
            for z1, z2, z3, z4 in itertools.product((True, False), repeat=4):
                shape1 = (num_batches if z1 else 0, M if z2 else 0, N if z3 else 0)
                shape2 = (num_batches if z1 else 0, N if z3 else 0, O if z4 else 0)
                b1 = make_tensor(shape1, device, dtype, low=-2, high=2)
                b2 = make_tensor(shape2, device, dtype, low=-2, high=2)
                ref = torch.from_numpy(
                    b1.to(numpy_dtype).cpu().numpy() @ b2.to(numpy_dtype).cpu().numpy()).to(device=device, dtype=dtype)
                out_tensor = torch.zeros_like(ref)
                yield b1, b2, ref, out_tensor

        for b1, b2, ref, out_tensor in generate_tensor():
            self._test_addbmm_baddbmm("baddbmm", b1, b2, ref, out_tensor)

    # TODO: update to compare against NumPy
    @onlyCUDA
    def test_solve_methods_arg_device(self, device):
        for b_device, A_device in itertools.product(['cpu', device], repeat=2):
            if b_device == A_device:
                continue

            b = torch.randn(3, 1, device=b_device)
            A = torch.randn(3, 3, device=A_device)

            # solve and cholesky_solve goes through generic backend dispatch and hit kernel specific device check first
            # triangular_solve goes through specific backend dispatch (CPU/CUDA) and hit auto-generated device check first
            generic_backend_dispatch_err_str = "Expected b and A to be on the same device"
            specific_backend_dispatch_err_str = "Expected all tensors to be on the same device"
            with self.assertRaisesRegex(RuntimeError, generic_backend_dispatch_err_str):
                torch.solve(b, A)

            with self.assertRaisesRegex(RuntimeError, generic_backend_dispatch_err_str):
                torch.cholesky_solve(b, A)

            with self.assertRaisesRegex(RuntimeError, specific_backend_dispatch_err_str):
                torch.triangular_solve(b, A)

            # b and A have to be modified to match accepted inputs sizes for lu_solve
            b = b.unsqueeze(0)
            A = A.unsqueeze(0)
            with self.assertRaisesRegex(RuntimeError, specific_backend_dispatch_err_str):
                torch.lu_solve(b, A, torch.rand(A.shape[:-1], device=A_device).int())

            # This checks if a suitable error message is thrown
            # when LU output and pivots are not on the same device
            with self.assertRaisesRegex(RuntimeError, specific_backend_dispatch_err_str):
                torch.lu_solve(b, A, torch.rand(A.shape[:-1], device=b_device).int())

    @precisionOverride({torch.float32: 5e-3, torch.complex64: 1e-3})
    @skipCUDAIfNoMagma
    @skipCPUIfNoLapack
    @dtypes(*floating_and_complex_types())
    def test_pinverse(self, device, dtype):
        make_fullrank = make_fullrank_matrices_with_distinct_singular_values
        make_arg = partial(make_fullrank, device=device, dtype=dtype)

        def run_test(M):
            # Testing against definition for pseudo-inverses
            MPI = torch.pinverse(M)
            MPI_ = MPI.cpu().numpy()
            M_ = M.cpu().numpy()
            if M.numel() > 0:
                self.assertEqual(M_, np.matmul(np.matmul(M_, MPI_), M_))
                self.assertEqual(MPI_, np.matmul(np.matmul(MPI_, M_), MPI_))
                self.assertEqual(np.matmul(M_, MPI_), np.matmul(M_, MPI_).swapaxes(-2, -1).conj())
                self.assertEqual(np.matmul(MPI_, M_), np.matmul(MPI_, M_).swapaxes(-2, -1).conj())
            else:
                self.assertEqual(M.shape, MPI.shape[:-2] + (MPI.shape[-1], MPI.shape[-2]))
        for sizes in [(5, 5), (3, 5, 5), (3, 7, 5, 5),  # square matrices
                      (3, 2), (5, 3, 2), (7, 5, 3, 2),  # fat matrices
                      (2, 3), (5, 2, 3), (7, 5, 2, 3),  # thin matrices
                      (0, 0), (0, 2), (2, 0), (3, 0, 0), (0, 3, 0), (0, 0, 3)]:  # zero numel matrices
            M = torch.randn(*sizes, dtype=dtype, device=device)
            run_test(M)

        # Test inverse and pseudo-inverse for invertible matrix
        for sizes in [(5, 5), (3, 5, 5), (3, 7, 5, 5)]:
            matsize = sizes[-1]
            batchdims = sizes[:-2]
            M = make_arg(*batchdims, matsize, matsize)
            self.assertEqual(torch.eye(matsize, dtype=dtype, device=device).expand(sizes), M.pinverse().matmul(M),
                             atol=1e-7, rtol=0, msg='pseudo-inverse for invertible matrix')

    @skipCPUIfNoLapack
    @skipCUDAIfNoMagmaAndNoCusolver
    @dtypes(torch.double, torch.cdouble)
    def test_matrix_power_non_negative(self, device, dtype):
        def check(*size, noncontiguous=False):
            t = make_tensor(size, device, dtype, noncontiguous=noncontiguous)
            for n in range(8):
                res = torch.linalg.matrix_power(t, n)
                ref = np.linalg.matrix_power(t.cpu().numpy(), n)
                self.assertEqual(res.cpu(), torch.from_numpy(ref))

        check(0, 0)
        check(1, 1)
        check(5, 5)
        check(5, 5, noncontiguous=True)
        check(0, 3, 3)
        check(2, 3, 3)
        check(2, 3, 4, 4, noncontiguous=True)

    @skipCPUIfNoLapack
    @skipCUDAIfNoMagmaAndNoCusolver
    @dtypes(torch.double, torch.cdouble)
    def test_matrix_power_negative(self, device, dtype):
        make_fullrank = make_fullrank_matrices_with_distinct_singular_values
        make_arg = partial(make_fullrank, device=device, dtype=dtype)

        def check(*size):
            t = make_arg(*size)
            for n in range(-7, 0):
                res = torch.linalg.matrix_power(t, n)
                ref = np.linalg.matrix_power(t.cpu().numpy(), n)
                self.assertEqual(res.cpu(), torch.from_numpy(ref))

        check(0, 0)
        check(5, 5)
        check(2, 0, 0)
        check(0, 3, 3)
        check(2, 3, 3)
        check(2, 3, 5, 5)

    @skipCUDAIfNoMagma
    @skipCPUIfNoLapack
    @dtypes(torch.float, torch.complex64)
    def test_linalg_matrix_exp_utils(self, device, dtype):
        # test linear combination
        def run_test(coeff_shape, data_shape):
            coeffs = torch.rand(*coeff_shape, device=device, dtype=torch.float)
            x = torch.rand(coeff_shape[1], *data_shape, device=device, dtype=dtype)

            res1 = torch._compute_linear_combination(x, coeffs)
            res2 = (x.unsqueeze(0) * coeffs.view(*coeff_shape, *([1] * len(data_shape)))).sum(1)
            self.assertEqual(res1, res2, atol=1e-5, rtol=0.0)

            # check `out=` version
            res3 = torch.zeros(coeff_shape[0], *data_shape, device=device, dtype=dtype)
            torch._compute_linear_combination(x, coeffs, out=res3)
            self.assertEqual(res1, res3, atol=1e-5, rtol=0.0)

            res4 = torch.ones(coeff_shape[0], *data_shape, device=device, dtype=dtype)
            torch._compute_linear_combination(x, coeffs, out=res4)
            self.assertEqual(res1, res4 - 1.0, atol=1e-5, rtol=0.0)

            res5 = torch.ones(coeff_shape[0], *data_shape, device=device, dtype=dtype)
            res5_clone = res5.clone()
            torch._compute_linear_combination(x, coeffs, out=res5)
            self.assertEqual(res1, res5 - res5_clone, atol=1e-5, rtol=0.0)

        run_test([1, 3], [2, 2])
        run_test([3, 1], [2, 2])
        run_test([1, 10], [10, 10])
        run_test([10, 1], [10, 10])
        run_test([5, 3], [2, 2])
        run_test([5, 3], [100, 100])
        run_test([3, 4], [3, 3, 3])
        run_test([3, 4], [3, 3, 3, 3])

    @skipCUDAIfNoMagma
    @skipCPUIfNoLapack
    @dtypes(torch.float, torch.double, torch.complex64, torch.complex128)
    def test_linalg_matrix_exp_boundary_cases(self, device, dtype):
        expm = torch.linalg.matrix_exp

        with self.assertRaisesRegex(RuntimeError, "Expected a floating point or complex tensor"):
            expm(torch.randn(3, 3).type(torch.int))

        with self.assertRaisesRegex(RuntimeError, "must have at least 2 dimensions"):
            expm(torch.randn(3))

        with self.assertRaisesRegex(RuntimeError, "must be batches of square matrices"):
            expm(torch.randn(3, 2, 1))

        # check 1x1 matrices
        x = torch.randn(3, 3, 1, 1)
        self.assertEqual(expm(x), x.exp())

    @slowTest
    @skipCUDAIfNoMagma
    @skipCPUIfNoLapack
    @dtypes(torch.float, torch.double, torch.cfloat, torch.cdouble)
    def test_linalg_matrix_exp_analytic(self, device, dtype):
        expm = torch.linalg.matrix_exp
        # check zero matrix
        x = torch.zeros(20, 20, dtype=dtype, device=device)
        self.assertTrue((expm(x) == torch.eye(20, 20, dtype=dtype, device=device)).all().item())

        def normalize_to_1_operator_norm(sample, desired_norm):
            sample_norm, _ = sample.abs().sum(-2).max(-1)
            sample_to_1_norm = sample / sample_norm.unsqueeze(-1).unsqueeze(-1)
            return sample_to_1_norm * desired_norm

        def gen_good_cond_number_matrices(*n):
            """
            Generates a diagonally-domimant matrix
            with the eigenvalues centered at 1
            and the radii at most (n[-1] - 1) / (n[-2] ** 2)
            """
            identity = torch.eye(n[-2], n[-1], dtype=dtype, device=device).expand(*n)
            x = torch.rand(*n, dtype=dtype, device=device) / (n[-1] ** 2)
            x = (x - x * identity) + identity
            return x

        def run_test(*n):
            if dtype == torch.float:
                thetas = [
                    1.192092800768788e-07,  # deg 1
                    5.978858893805233e-04,  # deg 2
                    5.116619363445086e-02,  # deg 4
                    5.800524627688768e-01,  # deg 8
                    1.461661507209034e+00,  # deg 12
                    3.010066362817634e+00   # deg 18
                ]
            else:  # if torch.double
                thetas = [
                    2.220446049250313e-16,  # deg 1
                    2.580956802971767e-08,  # deg 2
                    3.397168839976962e-04,  # deg 4
                    4.991228871115323e-02,  # deg 8
                    2.996158913811580e-01,  # deg 12
                    1.090863719290036e+00   # deg 18
                ]

            # generate input
            q = gen_good_cond_number_matrices(*n)
            q_ = q.cpu().numpy()
            qinv = torch.inverse(q)
            qinv_ = qinv.cpu().numpy()
            d = torch.randn(n[:-1], dtype=dtype, device=device)
            x = torch.from_numpy(
                np.matmul(q_, np.matmul(torch.diag_embed(d).cpu().numpy(), qinv_))).to(device)
            x_norm, _ = x.abs().sum(-2).max(-1)

            # test simple analytic whatever norm generated
            mexp = expm(x)
            mexp_analytic = np.matmul(
                q_,
                np.matmul(
                    torch.diag_embed(d.exp()).cpu().numpy(),
                    qinv_
                )
            )
            self.assertEqual(mexp, mexp_analytic, atol=1e-3, rtol=0.0)

            # generate norms to test different degree expansions
            sample_norms = []
            for i in range(len(thetas) - 1):
                sample_norms.append(0.5 * (thetas[i] + thetas[i + 1]))
            sample_norms = [thetas[0] / 2] + sample_norms + [thetas[-1] * 2]

            # matrices to equal norm
            for sample_norm in sample_norms:
                x_normalized = normalize_to_1_operator_norm(x, sample_norm)

                mexp = expm(x_normalized)
                mexp_analytic = np.matmul(
                    q_,
                    np.matmul(
                        torch.diag_embed((d / x_norm.unsqueeze(-1) * sample_norm).exp()).cpu().numpy(),
                        qinv_
                    )
                )
                self.assertEqual(mexp, mexp_analytic, atol=1e-3, rtol=0.0)

        # single matrix
        run_test(2, 2)
        run_test(3, 3)
        run_test(4, 4)
        run_test(5, 5)
        run_test(100, 100)
        run_test(200, 200)

        # small batch of matrices
        run_test(3, 2, 2)
        run_test(3, 3, 3)
        run_test(3, 4, 4)
        run_test(3, 5, 5)
        run_test(3, 100, 100)
        run_test(3, 200, 200)

        # large batch of matrices
        run_test(3, 3, 2, 2)
        run_test(3, 3, 3, 3)
        run_test(3, 3, 4, 4)
        run_test(3, 3, 5, 5)
        run_test(3, 3, 100, 100)
        run_test(3, 3, 200, 200)

    @skipCUDAIfNoMagma
    @skipCPUIfNoLapack
    @dtypes(torch.float, torch.double)
    def test_linalg_matrix_exp_batch(self, device, dtype):

        def run_test(*n):
            tensors_batch = torch.zeros(n, dtype=dtype, device=device)
            tensors_batch = tensors_batch.view(-1, n[-2], n[-1])

            num_matrices = tensors_batch.size(0)
            tensors_list = []
            for i in range(num_matrices):
                tensors_list.append(torch.randn(n[-2], n[-1], dtype=dtype, device=device))

            for i in range(num_matrices):
                tensors_batch[i, ...] = tensors_list[i]

            tensors_exp_map = (torch.linalg.matrix_exp(x) for x in tensors_list)
            tensors_exp_batch = torch.linalg.matrix_exp(tensors_batch)

            for i, tensor_exp in enumerate(tensors_exp_map):
                self.assertEqual(tensors_exp_batch[i, ...], tensor_exp)

        # small batch of matrices
        run_test(3, 2, 2)
        run_test(3, 3, 3)
        run_test(3, 4, 4)
        run_test(3, 5, 5)

        # large batch of matrices
        run_test(3, 3, 2, 2)
        run_test(3, 3, 3, 3)
        run_test(3, 3, 4, 4)
        run_test(3, 3, 5, 5)

    @skipCUDAIfNoMagma
    @skipCPUIfNoLapack
    @dtypes(torch.float, torch.double, torch.cfloat, torch.cdouble)
    def test_linalg_matrix_exp_compare_with_taylor(self, device, dtype):

        def normalize_to_1_operator_norm(sample, desired_norm):
            sample_norm, _ = sample.abs().sum(-2).max(-1)
            sample_to_1_norm = sample / sample_norm.unsqueeze(-1).unsqueeze(-1)
            return sample_to_1_norm * desired_norm

        def gen_good_cond_number_matrices(*n):
            """
            Generates a diagonally-domimant matrix
            with the eigenvalues centered at 1
            and the radii at most (n[-1] - 1) / (n[-2] ** 2)
            """
            identity = torch.eye(n[-2], n[-1], dtype=dtype, device=device).expand(*n)
            x = torch.rand(*n, dtype=dtype, device=device) / (n[-1] ** 2)
            x = (x - x * identity) + identity
            return x

        def get_taylor_approximation(a, deg):
            a_ = a.cpu().numpy()
            identity = torch.eye(a.size(-2), a.size(-1), dtype=dtype, device=device).expand_as(a)
            res = identity.cpu().numpy()
            taylor_term = identity.cpu().numpy()

            for i in range(1, deg + 1):
                taylor_term = np.matmul(a_, taylor_term) / i
                res = res + taylor_term

            return res

        def scale_square(a, deg):
            if a.abs().pow(2).sum().sqrt() < 1.0:
                return get_taylor_approximation(a, 12)
            else:
                s = int(torch.log2(a.abs().pow(2).sum().sqrt()).ceil().item())
                b = a / (2 ** s)
                b = get_taylor_approximation(b, 18)
                for _ in range(s):
                    b = np.matmul(b, b)
                return torch.from_numpy(b).to(a.device)

        def run_test(*n):
            degs = [1, 2, 4, 8, 12, 18]
            if dtype == torch.float:
                thetas = [
                    1.192092800768788e-07,  # deg 1
                    5.978858893805233e-04,  # deg 2
                    5.116619363445086e-02,  # deg 4
                    5.800524627688768e-01,  # deg 8
                    1.461661507209034e+00,  # deg 12
                    3.010066362817634e+00   # deg 18
                ]
            else:  # if torch.double
                thetas = [
                    2.220446049250313e-16,  # deg 1
                    2.580956802971767e-08,  # deg 2
                    3.397168839976962e-04,  # deg 4
                    4.991228871115323e-02,  # deg 8
                    2.996158913811580e-01,  # deg 12
                    1.090863719290036e+00   # deg 18
                ]

            # generate norms to test different degree expansions
            sample_norms = []
            for i in range(len(thetas) - 1):
                sample_norms.append(0.5 * (thetas[i] + thetas[i + 1]))
            sample_norms = [thetas[0] / 2] + sample_norms + [thetas[-1] * 2]
            degs = [degs[0]] + degs

            for sample_norm, deg in zip(sample_norms, degs):
                x = gen_good_cond_number_matrices(*n)
                x = normalize_to_1_operator_norm(x, sample_norm)

                mexp = torch.linalg.matrix_exp(x)
                mexp_taylor = scale_square(x, deg)

                self.assertEqual(mexp, mexp_taylor, atol=1e-2, rtol=0.0)

        # single matrix
        run_test(2, 2)
        run_test(3, 3)
        run_test(4, 4)
        run_test(5, 5)

        # small batch of matrices
        run_test(3, 2, 2)
        run_test(3, 3, 3)
        run_test(3, 4, 4)
        run_test(3, 5, 5)

        # large batch of matrices
        run_test(3, 3, 2, 2)
        run_test(3, 3, 3, 3)
        run_test(3, 3, 4, 4)
        run_test(3, 3, 5, 5)

    @skipCUDAIfNoMagma
    @skipCPUIfNoLapack
    @dtypes(*floating_and_complex_types())
    @precisionOverride({torch.float32: 1e-3, torch.complex64: 1e-3,
                        torch.float64: 1e-8, torch.complex128: 1e-8})
    def test_slogdet(self, device, dtype):
        from torch.testing._internal.common_utils import (random_hermitian_matrix, random_hermitian_psd_matrix,
                                                          random_hermitian_pd_matrix, random_square_matrix_of_rank)

        # mat_chars denotes matrix characteristics
        # possible values are: hermitian, hermitian_psd, hermitian_pd, singular, non_singular
        def run_test(matsize, batchdims, mat_chars):
            num_matrices = np.prod(batchdims)
            list_of_matrices = []
            if num_matrices != 0:
                for idx in range(num_matrices):
                    mat_type = idx % len(mat_chars)
                    if mat_chars[mat_type] == 'hermitian':
                        list_of_matrices.append(random_hermitian_matrix(matsize, dtype=dtype, device=device))
                    elif mat_chars[mat_type] == 'hermitian_psd':
                        list_of_matrices.append(random_hermitian_psd_matrix(matsize, dtype=dtype, device=device))
                    elif mat_chars[mat_type] == 'hermitian_pd':
                        list_of_matrices.append(random_hermitian_pd_matrix(matsize, dtype=dtype, device=device))
                    elif mat_chars[mat_type] == 'singular':
                        list_of_matrices.append(torch.ones(matsize, matsize, dtype=dtype, device=device))
                    elif mat_chars[mat_type] == 'non_singular':
                        list_of_matrices.append(random_square_matrix_of_rank(matsize, matsize, dtype=dtype, device=device))
                full_tensor = torch.stack(list_of_matrices, dim=0).reshape(batchdims + (matsize, matsize))
            else:
                full_tensor = torch.randn(*batchdims, matsize, matsize, dtype=dtype, device=device)

            actual_value = torch.linalg.slogdet(full_tensor)
            expected_value = np.linalg.slogdet(full_tensor.cpu().numpy())
            self.assertEqual(expected_value[0], actual_value[0], atol=self.precision, rtol=self.precision)
            self.assertEqual(expected_value[1], actual_value[1], atol=self.precision, rtol=self.precision)

            # test out=variant
            sign_out = torch.empty_like(actual_value[0])
            logabsdet_out = torch.empty_like(actual_value[1])
            ans = torch.linalg.slogdet(full_tensor, out=(sign_out, logabsdet_out))
            self.assertEqual(ans[0], sign_out)
            self.assertEqual(ans[1], logabsdet_out)
            self.assertEqual(sign_out, actual_value[0])
            self.assertEqual(logabsdet_out, actual_value[1])

        for matsize, batchdims in itertools.product([0, 3, 5], [(0,), (3,), (5, 3)]):
            run_test(matsize, batchdims, mat_chars=['hermitian_pd'])
            run_test(matsize, batchdims, mat_chars=['singular'])
            run_test(matsize, batchdims, mat_chars=['non_singular'])
            run_test(matsize, batchdims, mat_chars=['hermitian', 'hermitian_pd', 'hermitian_psd'])
            run_test(matsize, batchdims, mat_chars=['singular', 'non_singular'])

    @skipCUDAIfNoMagma
    @skipCPUIfNoLapack
    @dtypes(*floating_and_complex_types())
    def test_slogdet_errors_and_warnings(self, device, dtype):
        # slogdet requires the input to be a square matrix or batch of square matrices
        a = torch.randn(2, 3, device=device, dtype=dtype)
        with self.assertRaisesRegex(RuntimeError, r'must be batches of square matrices'):
            torch.linalg.slogdet(a)

        # slogdet requires the input to be at least 2 dimensional tensor
        a = torch.randn(2, device=device, dtype=dtype)
        with self.assertRaisesRegex(RuntimeError, r'must have at least 2 dimensions'):
            torch.linalg.slogdet(a)

        # slogdet requires the input to be of float, double, cfloat or cdouble types
        a = torch.randn(2, 2, device=device, dtype=torch.bfloat16)
        with self.assertRaisesRegex(RuntimeError, r'of float, double, cfloat or cdouble types'):
            torch.linalg.slogdet(a)

        # if non-empty out tensor with wrong shape is passed a warning is given
        a = torch.randn(2, 3, 3, device=device, dtype=dtype)
        sign_out = torch.empty(1, device=device, dtype=dtype)
        real_dtype = a.real.dtype if dtype.is_complex else dtype
        logabsdet_out = torch.empty(1, device=device, dtype=real_dtype)
        with warnings.catch_warnings(record=True) as w:
            # Trigger warning
            torch.linalg.slogdet(a, out=(sign_out, logabsdet_out))
            # Check warning occurs
            self.assertEqual(len(w), 1)
            self.assertTrue("An output with one or more elements was resized" in str(w[-1].message))

        # dtypes should be safely castable
        sign_out = torch.empty_like(a).to(torch.int)
        logabsdet_out = torch.empty_like(a).to(torch.int)
        with self.assertRaisesRegex(RuntimeError, "but got sign with dtype Int"):
            torch.linalg.slogdet(a, out=(sign_out, logabsdet_out))

        sign_out = torch.empty(0, device=device, dtype=dtype)
        with self.assertRaisesRegex(RuntimeError, "but got logabsdet with dtype Int"):
            torch.linalg.slogdet(a, out=(sign_out, logabsdet_out))

        # device should match
        if torch.cuda.is_available():
            wrong_device = 'cpu' if self.device_type != 'cpu' else 'cuda'
            sign_out = torch.empty(0, device=wrong_device, dtype=dtype)
            logabsdet_out = torch.empty(0, device=wrong_device, dtype=real_dtype)
            with self.assertRaisesRegex(RuntimeError, "tensors to be on the same device"):
                torch.linalg.slogdet(a, out=(sign_out, logabsdet_out))

    @skipCUDAIf(torch.version.cuda is not None
                and torch.version.cuda.split(".") < ["11", "3"], "There's a bug in cuSOLVER < 11.3")
    @skipCUDAIfNoMagmaAndNoCusolver
    @skipCPUIfNoLapack
    @dtypes(torch.double)
    def test_det_logdet_slogdet(self, device, dtype):
        def reference_slogdet(M):
            sdet, logabsdet = np.linalg.slogdet(M.detach().cpu().numpy())
            return M.new_tensor(sdet), M.new_tensor(logabsdet)

        def test_single_det(M, target, desc):
            target_sdet, target_logabsdet = target

            det = M.det()
            logdet = M.logdet()
            sdet, logabsdet = M.slogdet()
            linalg_sdet, linalg_logabsdet = torch.linalg.slogdet(M)

            # Test det
            self.assertEqual(det, target_sdet * target_logabsdet.exp(),
                             atol=1e-6, rtol=0, msg='{} (det)'.format(desc))

            # Test slogdet
            # Compare the overall value rather than individual parts because of
            # precision issues when det is near zero.
            self.assertEqual(sdet * logabsdet.exp(), target_sdet * target_logabsdet.exp(),
                             atol=1e-6, rtol=0, msg='{} (slogdet)'.format(desc))
            self.assertEqual(linalg_sdet * linalg_logabsdet.exp(), target_sdet * target_logabsdet.exp(),
                             atol=1e-6, rtol=0, msg='{} (linalg_slogdet)'.format(desc))

            # Test logdet
            # Compare logdet against our own pytorch slogdet because they should
            # be consistent, while it may behave slightly differently with other
            # slogdet implementations when det is near zero due to precision
            # issues.
            if sdet.item() < 0:
                self.assertTrue(logdet.item() != logdet.item(), '{} (logdet negative case)'.format(desc))
            else:
                self.assertEqual(logdet.exp(), target_logabsdet.exp(),
                                 atol=1e-6, rtol=0, msg='{} (logdet non-negative case)'.format(desc))

        eye = torch.eye(5, dtype=dtype, device=device)
        test_single_det(eye, (torch.ones((), dtype=dtype, device=device), torch.zeros((), dtype=dtype, device=device)), 'identity')
        # Testing bug in #34061 (https://github.com/pytorch/pytorch/issues/34061)
        for n in range(250, 551, 100):
            mat = torch.randn(n, n, dtype=dtype, device=device)
            q, _ = torch.qr(mat)
            ref_det, ref_logabsdet = reference_slogdet(q)
            test_single_det(q, (ref_det, ref_logabsdet), 'orthogonal')

        def test(M):
            assert M.size(0) >= 5, 'this helper fn assumes M to be at least 5x5'
            M = M.to(device)

            ref_M_sdet, ref_M_logabsdet = reference_slogdet(M)

            test_single_det(M, (ref_M_sdet, ref_M_logabsdet), 'basic')
            if ref_M_logabsdet.exp().item() >= 1e-6:  # skip singular
                M_inv = M.inverse()
                test_single_det(M_inv, reference_slogdet(M_inv), 'inverse')

            test_single_det(M, (ref_M_sdet, ref_M_logabsdet), 'transpose')

            for x in [0, 2, 4]:
                for scale in [-2, -0.1, 0, 10]:
                    if scale > 0:
                        target = ref_M_sdet, ref_M_logabsdet + math.log(scale)
                    elif scale == 0:
                        target = torch.zeros_like(ref_M_sdet), torch.full_like(ref_M_logabsdet, -inf)
                    else:
                        target = ref_M_sdet.neg(), ref_M_logabsdet + math.log(-scale)

                    # dim 0
                    M_clone = M.clone()
                    M_clone[:, x] *= scale
                    test_single_det(M_clone, target, 'scale a row')
                    # dim 1
                    M_clone = M.clone()
                    M_clone[x, :] *= scale
                    test_single_det(M_clone, target, 'scale a column')

            for x1, x2 in [(0, 3), (4, 1), (3, 2)]:
                assert x1 != x2, 'x1 and x2 needs to be different for this test'
                target = torch.zeros_like(ref_M_sdet), torch.full_like(ref_M_logabsdet, -inf)
                # dim 0
                M_clone = M.clone()
                M_clone[:, x2] = M_clone[:, x1]
                test_single_det(M_clone, target, 'two rows are same')
                # dim 1
                M_clone = M.clone()
                M_clone[x2, :] = M_clone[x1, :]
                test_single_det(M_clone, target, 'two columns are same')

                for scale1, scale2 in [(0.3, -1), (0, 2), (10, 0.1)]:
                    det_scale = scale1 * scale2 * -1
                    if det_scale > 0:
                        target = ref_M_sdet, ref_M_logabsdet + math.log(det_scale)
                    elif det_scale == 0:
                        target = torch.zeros_like(ref_M_sdet), torch.full_like(ref_M_logabsdet, -inf)
                    else:
                        target = ref_M_sdet.neg(), ref_M_logabsdet + math.log(-det_scale)

                    # dim 0
                    M_clone = M.clone()
                    t = M_clone[:, x1] * scale1
                    M_clone[:, x1] += M_clone[:, x2] * scale2
                    M_clone[:, x2] = t
                    test_single_det(M_clone, target, 'exchanging rows')
                    # dim 1
                    M_clone = M.clone()
                    t = M_clone[x1, :] * scale1
                    M_clone[x1, :] += M_clone[x2, :] * scale2
                    M_clone[x2, :] = t
                    test_single_det(M_clone, target, 'exchanging columns')

        def get_random_mat_scale(n):
            # For matrices with values i.i.d. with 0 mean, unit variance, and
            # subexponential tail, we have:
            #   E[log det(A^2)] \approx log((n-1)!)
            #
            # Notice:
            #   log Var[det(A)] = log E[det(A^2)] >= E[log det(A^2)]
            #
            # So:
            #   stddev[det(A)] >= sqrt( (n-1)! )
            #
            # We use this as an intuitive guideline to scale random generated
            # matrices so our closeness tests can work more robustly:
            #   scale by sqrt( (n-1)! )^(-1/n) = ( (n-1)! )^(-1/(2n))
            #
            # source: https://arxiv.org/pdf/1112.0752.pdf

            # TODO: technically we need subexponential distn for this to hold,
            #       but we mostly use gaussian entries below. Consider switching
            #       to Chi-sq if this turns out not stable enough, since Chi-sq
            #       is easy enough to sample from.
            return math.factorial(n - 1) ** (-1.0 / (2 * n))

        for n in [5, 10, 25]:
            scale = get_random_mat_scale(n)
            test(torch.randn(n, n, dtype=dtype, device=device) * scale)
            r = torch.randn(n, n, dtype=dtype, device=device) * scale
            # symmetric psd
            test(r.mm(r.t()))
            # symmetric pd
            r = torch.randn(n, n, dtype=dtype, device=device) * scale
            test(r.mm(r.t()) + torch.eye(n, dtype=dtype, device=device) * 1e-6)
            # symmetric
            r = torch.randn(n, n, dtype=dtype, device=device) * scale
            for i in range(n):
                for j in range(i):
                    r[i, j] = r[j, i]
            test(r)
            # non-contiguous
            test((torch.randn(n, n, n + 1, dtype=dtype, device=device) * scale)[:, 2, 1:])
            # det = 0
            r = torch.randn(n, n, dtype=dtype, device=device) * scale
            u, s, v = r.svd()
            if reference_slogdet(u)[0] < 0:
                u = -u
            if reference_slogdet(v)[0] < 0:
                v = -v
            s[0] *= -1
            s[-1] = 0
            test(u.mm(s.diag()).mm(v))

        # Small values to test numerical stability. Note that we don't scale
        # this matrix.
        r = torch.randn(512, 512, dtype=dtype, device=device)
        u, s, v = r.svd()
        s.fill_(1. / (100 * s.numel()))
        test(u.mm(s.diag()).mm(v))

    @skipCUDAIfNoMagma
    @skipCPUIfNoLapack
    @dtypes(torch.double)
    def test_det_logdet_slogdet_batched(self, device, dtype):
        from torch.testing._internal.common_utils import (random_symmetric_matrix, random_symmetric_psd_matrix,
                                                          random_symmetric_pd_matrix, random_square_matrix_of_rank)

        # mat_chars denotes matrix characteristics
        # possible values are: sym, sym_psd, sym_pd, sing, non_sym
        def run_test(matsize, batchdims, mat_chars):
            num_matrices = reduce(lambda x, y: x * y, batchdims, 1)
            list_of_matrices = []

            for idx in range(num_matrices):
                mat_type = idx % len(mat_chars)
                if mat_chars[mat_type] == 'sym':
                    list_of_matrices.append(random_symmetric_matrix(matsize, dtype=dtype, device=device))
                elif mat_chars[mat_type] == 'sym_psd':
                    list_of_matrices.append(random_symmetric_psd_matrix(matsize, dtype=dtype, device=device))
                elif mat_chars[mat_type] == 'sym_pd':
                    list_of_matrices.append(random_symmetric_pd_matrix(matsize, dtype=dtype, device=device))
                elif mat_chars[mat_type] == 'sing':
                    list_of_matrices.append(torch.ones(matsize, matsize, dtype=dtype, device=device))
                elif mat_chars[mat_type] == 'non_sing':
                    list_of_matrices.append(random_square_matrix_of_rank(matsize, matsize, dtype=dtype, device=device))
            full_tensor = torch.stack(list_of_matrices, dim=0).reshape(batchdims + (matsize, matsize))
            # Scaling adapted from `get_random_mat_scale` in _test_det_logdet_slogdet
            full_tensor *= (math.factorial(matsize - 1) ** (-1.0 / (2 * matsize)))

            for fn in [torch.det, torch.logdet, torch.slogdet, torch.linalg.slogdet]:
                expected_value = []
                actual_value = fn(full_tensor)
                for full_idx in itertools.product(*map(lambda x: list(range(x)), batchdims)):
                    expected_value.append(fn(full_tensor[full_idx]))

                if fn == torch.slogdet or fn == torch.linalg.slogdet:
                    sign_value = torch.stack([tup[0] for tup in expected_value], dim=0).reshape(batchdims)
                    expected_value = torch.stack([tup[1] for tup in expected_value], dim=0).reshape(batchdims)
                    self.assertEqual(sign_value, actual_value[0])
                    self.assertEqual(expected_value, actual_value[1])
                else:
                    expected_value = torch.stack(expected_value, dim=0).reshape(batchdims)
                    self.assertEqual(actual_value, expected_value)

        for matsize, batchdims in itertools.product([3, 5], [(3,), (5, 3)]):
            run_test(matsize, batchdims, mat_chars=['sym_pd'])
            run_test(matsize, batchdims, mat_chars=['sing'])
            run_test(matsize, batchdims, mat_chars=['non_sing'])
            run_test(matsize, batchdims, mat_chars=['sym', 'sym_pd', 'sym_psd'])
            run_test(matsize, batchdims, mat_chars=['sing', 'non_sing'])

    @skipCUDAIfNoMagma
    @skipCPUIfNoLapack
    @dtypes(*floating_and_complex_types())
    def test_cholesky_inverse(self, device, dtype):
        from torch.testing._internal.common_utils import random_hermitian_pd_matrix

        def run_test(shape, batch, upper, contiguous):
            A = random_hermitian_pd_matrix(shape, *batch, dtype=dtype, device=device)
            if A.numel() > 0 and not contiguous:
                A = A.mT
                self.assertFalse(A.is_contiguous())
            L = torch.linalg.cholesky(A)
            expected_inverse = torch.inverse(A)
            L = L.mH if upper else L
            actual_inverse = torch.cholesky_inverse(L, upper)
            self.assertEqual(actual_inverse, expected_inverse)

        shapes = (0, 3, 5)
        batches = ((), (0,), (3, ), (2, 2))
        for shape, batch, upper, contiguous in list(itertools.product(shapes, batches, (True, False), (True, False))):
            run_test(shape, batch, upper, contiguous)

        # check the out= variant
        A = random_hermitian_pd_matrix(3, 2, dtype=dtype, device=device)
        L = torch.linalg.cholesky(A)

        # There are two code paths currently for the out= variant
        # 1. When 'out' tensor is in Fortran (column-major) memory format
        # then the fast route is taken and the storage is reused directly in the computations
        # 2. When 'out' tensor is not in Fortran format then a temporary tensor is allocated internally
        # and the result is copied from the temporary tensor to 'out' tensor

        # This test checks the first code path
        out = torch.empty_like(A)
        out_t = out.mT.clone(memory_format=torch.contiguous_format)
        out = out_t.mT
        ans = torch.cholesky_inverse(L, out=out)
        self.assertEqual(ans, out)
        expected = torch.inverse(A)
        self.assertEqual(expected, out)

        # This test checks the second code path
        out = torch.empty_like(A)
        ans = torch.cholesky_inverse(L, out=out)
        self.assertEqual(ans, out)
        expected = torch.inverse(A)
        self.assertEqual(expected, out)

    @skipCUDAIfNoMagma
    @skipCPUIfNoLapack
    @dtypes(*floating_and_complex_types())
    def test_cholesky_inverse_errors_and_warnings(self, device, dtype):
        # cholesky_inverse requires the input to be at least 2 dimensional tensor
        a = torch.randn(2, device=device, dtype=dtype)
        with self.assertRaisesRegex(RuntimeError, "must have at least 2 dimensions"):
            torch.cholesky_inverse(a)

        # cholesky_inverse requires a square matrix
        a = torch.randn(2, 3, device=device, dtype=dtype)
        with self.assertRaisesRegex(RuntimeError, "must be batches of square matrices"):
            torch.cholesky_inverse(a)

        # if non-empty out tensor with wrong shape is passed a warning is given
        a = torch.randn(3, 3, device=device, dtype=dtype)
        out = torch.empty(2, 3, device=device, dtype=dtype)
        with warnings.catch_warnings(record=True) as w:
            # Trigger warning
            torch.cholesky_inverse(a, out=out)
            # Check warning occurs
            self.assertEqual(len(w), 1)
            self.assertTrue("An output with one or more elements was resized" in str(w[-1].message))

        # dtypes should be safely castable
        out = torch.empty(*a.shape, dtype=torch.int, device=device)
        with self.assertRaisesRegex(RuntimeError, "but got result with dtype Int"):
            torch.cholesky_inverse(a, out=out)

        # device should match
        if torch.cuda.is_available():
            wrong_device = 'cpu' if self.device_type != 'cpu' else 'cuda'
            out = torch.empty(0, device=wrong_device, dtype=dtype)
            with self.assertRaisesRegex(RuntimeError, "Expected all tensors to be on the same device"):
                torch.cholesky_inverse(a, out=out)

        # cholesky_inverse raises an error for invalid inputs on CPU
        # for example if at least one diagonal element is zero
        a = torch.randn(3, 3, device=device, dtype=dtype)
        a[1, 1] = 0
        if self.device_type == 'cpu':
            with self.assertRaisesRegex(torch.linalg.LinAlgError, r"cholesky_inverse: The diagonal element 2 is zero"):
                torch.cholesky_inverse(a)
        # cholesky_inverse on GPU does not raise an error for this case
        elif self.device_type == 'cuda':
            out = torch.cholesky_inverse(a)
            self.assertTrue(out.isinf().any() or out.isnan().any())

    def _select_broadcastable_dims(self, dims_full=None):
        # select full dimensionality
        if dims_full is None:
            dims_full = []
            ndims = random.randint(1, 4)
            dims_full = [random.randint(1, 8) for _ in range(ndims)]
        else:
            ndims = len(dims_full)

        # select actual dimensions for ops:
        # larger: full ndims, individual sizes may be reduced
        # smaller: possibly reduced ndims, sizes may be reduced
        smaller_ndims = random.randint(1, ndims)
        dims_small = []
        dims_large = []
        for i in range(ndims - 1, -1, -1):
            j = random.randint(1, 3)
            if j == 1:  # no reduced singleton dimension
                ds = dims_full[i]
                dl = dims_full[i]
            elif j == 2:  # larger may have reduced singleton dimension
                ds = dims_full[i]
                dl = 1 if len(dims_small) < smaller_ndims else dims_full[i]
            elif j == 3:  # smaller may have reduced singleton dimension
                ds = 1
                dl = dims_full[i]
            dims_large = [dl] + dims_large
            if len(dims_small) < smaller_ndims:
                dims_small = [ds] + dims_small
        return (dims_small, dims_large, dims_full)

    def test_broadcast_fused_matmul(self, device):
        fns = ["baddbmm", "addbmm", "addmm", "addmv", "addr"]

        for fn in fns:
            batch_dim = random.randint(1, 8)
            n_dim = random.randint(1, 8)
            m_dim = random.randint(1, 8)
            p_dim = random.randint(1, 8)

            def dims_full_for_fn():
                if fn == "baddbmm":
                    return ([batch_dim, n_dim, p_dim], [batch_dim, n_dim, m_dim], [batch_dim, m_dim, p_dim])
                elif fn == "addbmm":
                    return ([n_dim, p_dim], [batch_dim, n_dim, m_dim], [batch_dim, m_dim, p_dim])
                elif fn == "addmm":
                    return ([n_dim, p_dim], [n_dim, m_dim], [m_dim, p_dim])
                elif fn == "addmv":
                    return ([n_dim], [n_dim, m_dim], [m_dim])
                elif fn == "addr":
                    return ([n_dim, m_dim], [n_dim], [m_dim])
                else:
                    raise AssertionError("unknown function")

            (t0_dims_full, t1_dims, t2_dims) = dims_full_for_fn()
            (t0_dims_small, _, _) = self._select_broadcastable_dims(t0_dims_full)

            t0_small = torch.randn(*t0_dims_small, device=device).float()
            t1 = torch.randn(*t1_dims, device=device).float()
            t2 = torch.randn(*t2_dims, device=device).float()

            t0_full = t0_small.expand(*t0_dims_full).to(device)

            fntorch = getattr(torch, fn)
            r0 = fntorch(t0_small, t1, t2)
            r1 = fntorch(t0_full, t1, t2)
            self.assertEqual(r0, r1)

    @tf32_on_and_off(0.001)
    def test_broadcast_batched_matmul(self, device):
        n_dim = random.randint(1, 8)
        m_dim = random.randint(1, 8)
        p_dim = random.randint(1, 8)
        full_batch_dims = [random.randint(1, 3) for i in range(random.randint(1, 3))]
        (batch_dims_small, _, _) = self._select_broadcastable_dims(full_batch_dims)

        def verify_batched_matmul(full_lhs, one_dimensional):
            if not one_dimensional:
                lhs_dims = [n_dim, m_dim]
                rhs_dims = [m_dim, p_dim]
                result_dims = [n_dim, p_dim]
            else:
                lhs_dims = [n_dim, m_dim] if full_lhs else [m_dim]
                rhs_dims = [m_dim, p_dim] if not full_lhs else [m_dim]
                result_dims = [n_dim] if full_lhs else [p_dim]

            lhs_mat_dims = lhs_dims if len(lhs_dims) != 1 else [1, m_dim]
            rhs_mat_dims = rhs_dims if len(rhs_dims) != 1 else [m_dim, 1]
            full_mat_dims = lhs_mat_dims if full_lhs else rhs_mat_dims
            dim0_dims = rhs_dims if full_lhs else lhs_dims
            small_dims = batch_dims_small + (rhs_mat_dims if full_lhs else lhs_mat_dims)

            small = torch.randn(*(small_dims), device=device).float()
            dim0 = torch.randn(*(dim0_dims), device=device).float()
            full = torch.randn(*(full_batch_dims + full_mat_dims), device=device).float()
            if not one_dimensional:
                (lhsTensors, rhsTensors) = ((full,), (small, dim0)) if full_lhs else ((small, dim0), (full,))
            else:
                (lhsTensors, rhsTensors) = ((full,), (dim0,)) if full_lhs else ((dim0,), (full,))

            def maybe_squeeze_result(l, r, result):
                if len(lhs_dims) == 1 and l.dim() != 1:
                    return result.squeeze(-2)
                elif len(rhs_dims) == 1 and r.dim() != 1:
                    return result.squeeze(-1)
                else:
                    return result

            for lhs in lhsTensors:
                lhs_expanded = lhs.expand(*(torch.Size(full_batch_dims) + torch.Size(lhs_mat_dims)))
                lhs_expanded_matmul_fn = lhs_expanded.matmul
                for rhs in rhsTensors:
                    rhs_expanded = ((rhs if len(rhs_dims) != 1 else rhs.unsqueeze(-1)).
                                    expand(*(torch.Size(full_batch_dims) + torch.Size(rhs_mat_dims))))
                    truth = maybe_squeeze_result(lhs_expanded, rhs_expanded, lhs_expanded_matmul_fn(rhs_expanded))
                    for l in (lhs, lhs_expanded):
                        for r in (rhs, rhs_expanded):
                            l_matmul_fn = l.matmul
                            result = maybe_squeeze_result(l, r, l_matmul_fn(r))
                            self.assertEqual(truth, result)
                            # test torch.matmul function as well
                            torch_result = maybe_squeeze_result(l, r, torch.matmul(l, r))
                            self.assertEqual(truth, torch_result)
                            # test torch.matmul with out
                            out = torch.zeros_like(torch_result)
                            torch.matmul(l, r, out=out)
                            self.assertEqual(truth, maybe_squeeze_result(l, r, out))

                # compare to bmm
                bmm_result = (torch.bmm(lhs_expanded.contiguous().view(-1, *lhs_mat_dims),
                                        rhs_expanded.contiguous().view(-1, *rhs_mat_dims)))
                self.assertEqual(truth.view(-1, *result_dims), bmm_result.view(-1, *result_dims))

        for indices in itertools.product((True, False), repeat=2):
            verify_batched_matmul(*indices)

    @skipCUDAIfNoMagma
    @skipCPUIfNoLapack
    @dtypes(*floating_and_complex_types())
    def test_lu_solve_batched_non_contiguous(self, device, dtype):
        make_fullrank = make_fullrank_matrices_with_distinct_singular_values
        make_A = partial(make_fullrank, device=device, dtype=dtype)

        A = make_A(2, 2, 2)
        b = torch.randn(2, 2, 2, dtype=dtype, device=device)
        x_exp = np.linalg.solve(A.cpu().permute(0, 2, 1).numpy(), b.cpu().permute(2, 1, 0).numpy())
        A = A.permute(0, 2, 1)
        b = b.permute(2, 1, 0)
        assert not A.is_contiguous() and not b.is_contiguous(), "contiguous inputs"
        LU_data, LU_pivots = torch.lu(A)
        x = torch.lu_solve(b, LU_data, LU_pivots)
        self.assertEqual(x, x_exp)

    def lu_solve_test_helper(self, A_dims, b_dims, pivot, device, dtype):
        make_fullrank = make_fullrank_matrices_with_distinct_singular_values
        make_A = partial(make_fullrank, device=device, dtype=dtype)

        b = torch.randn(*b_dims, dtype=dtype, device=device)
        A = make_A(*A_dims)
        LU_data, LU_pivots, info = torch.lu(A, get_infos=True, pivot=pivot)
        self.assertEqual(info, torch.zeros_like(info))
        return b, A, LU_data, LU_pivots

    @skipCPUIfNoLapack
    @skipCUDAIfNoMagma
    @dtypes(*floating_and_complex_types())
    @precisionOverride({torch.float32: 1e-3, torch.complex64: 1e-3,
                        torch.float64: 1e-8, torch.complex128: 1e-8})
    def test_lu_solve(self, device, dtype):
        def sub_test(pivot):
            for k, n in zip([2, 3, 5], [3, 5, 7]):
                b, A, LU_data, LU_pivots = self.lu_solve_test_helper((n, n), (n, k), pivot, device, dtype)
                x = torch.lu_solve(b, LU_data, LU_pivots)
                self.assertEqual(b, np.matmul(A.cpu(), x.cpu()))

        sub_test(True)
        if self.device_type == 'cuda':
            sub_test(False)

    @skipCUDAIfNoMagma
    @skipCPUIfNoLapack
    @dtypes(*floating_and_complex_types())
    @precisionOverride({torch.float32: 1e-3, torch.complex64: 1e-3,
                        torch.float64: 1e-8, torch.complex128: 1e-8})
    def test_lu_solve_batched(self, device, dtype):
        def sub_test(pivot):
            def lu_solve_batch_test_helper(A_dims, b_dims, pivot):
                b, A, LU_data, LU_pivots = self.lu_solve_test_helper(A_dims, b_dims, pivot, device, dtype)
                x_exp_list = []
                for i in range(b_dims[0]):
                    x_exp_list.append(torch.lu_solve(b[i], LU_data[i], LU_pivots[i]))
                x_exp = torch.stack(x_exp_list)  # Stacked output
                x_act = torch.lu_solve(b, LU_data, LU_pivots)  # Actual output
                self.assertEqual(x_exp, x_act)  # Equality check
                Ax = np.matmul(A.cpu(), x_act.cpu())
                self.assertEqual(b, Ax)

            for batchsize in [1, 3, 4]:
                lu_solve_batch_test_helper((batchsize, 5, 5), (batchsize, 5, 10), pivot)

        # Tests tensors with 0 elements
        b = torch.randn(3, 0, 3, dtype=dtype, device=device)
        A = torch.randn(3, 0, 0, dtype=dtype, device=device)
        LU_data, LU_pivots = torch.lu(A)
        self.assertEqual(torch.empty_like(b), b.lu_solve(LU_data, LU_pivots))

        sub_test(True)
        if self.device_type == 'cuda':
            sub_test(False)

    @slowTest
    @skipCUDAIfNoMagma
    @skipCPUIfNoLapack
    @dtypes(*floating_and_complex_types())
    def test_lu_solve_batched_many_batches(self, device, dtype):
        def run_test(A_dims, b_dims):
            b, A, LU_data, LU_pivots = self.lu_solve_test_helper(A_dims, b_dims, True, device, dtype)
            x = torch.lu_solve(b, LU_data, LU_pivots)
            Ax = torch.matmul(A, x)
            self.assertEqual(Ax, b.expand_as(Ax))

        run_test((65536, 5, 5), (65536, 5, 10))
        run_test((262144, 5, 5), (262144, 5, 10))

    @skipCUDAIfNoMagma
    @skipCPUIfNoLapack
    @dtypes(*floating_and_complex_types())
    def test_lu_solve_batched_broadcasting(self, device, dtype):
        make_fullrank = make_fullrank_matrices_with_distinct_singular_values
        make_A = partial(make_fullrank, device=device, dtype=dtype)

        def run_test(A_dims, b_dims, pivot=True):
            A_matrix_size = A_dims[-1]
            A_batch_dims = A_dims[:-2]
            A = make_A(*A_batch_dims, A_matrix_size, A_matrix_size)
            b = make_tensor(b_dims, dtype=dtype, device=device)
            x_exp = np.linalg.solve(A.cpu(), b.cpu())
            LU_data, LU_pivots = torch.lu(A, pivot=pivot)
            x = torch.lu_solve(b, LU_data, LU_pivots)
            self.assertEqual(x, x_exp)

        # test against numpy.linalg.solve
        run_test((2, 1, 3, 4, 4), (2, 1, 3, 4, 6))  # no broadcasting
        run_test((2, 1, 3, 4, 4), (4, 6))  # broadcasting b
        run_test((4, 4), (2, 1, 3, 4, 2))  # broadcasting A
        run_test((1, 3, 1, 4, 4), (2, 1, 3, 4, 5))  # broadcasting A & b

    @onlyCUDA
    @skipCUDAIfNoMagma
    @dtypes(*floating_and_complex_types())
    # this tests https://github.com/pytorch/pytorch/issues/36921
    def test_lu_solve_large_matrices(self, device, dtype):
        def run_test(A_dims, b_dims):
            b, A, LU_data, LU_pivots = self.lu_solve_test_helper(A_dims, b_dims, True, device, dtype)
            x = torch.lu_solve(b, LU_data, LU_pivots)
            Ax = torch.matmul(A, x)
            self.assertEqual(Ax, b.expand_as(Ax))

        run_test((1, 1), (1, 1, 1025))

    @skipCUDAIfNoMagma
    @skipCPUIfNoLapack
    @dtypes(*floating_and_complex_types())
    def test_lu_solve_out_errors_and_warnings(self, device, dtype):
        # dtypes should be safely castable
        a = torch.eye(2, dtype=dtype, device=device)
        LU_data, LU_pivots = torch.lu(a, pivot=True)
        b = torch.randn(2, 1, dtype=dtype, device=device)
        out = torch.empty(0, dtype=torch.int, device=device)
        with self.assertRaisesRegex(RuntimeError, "but got result with dtype Int"):
            torch.lu_solve(b, LU_data, LU_pivots, out=out)

        # device should match
        if torch.cuda.is_available():
            wrong_device = 'cpu' if self.device_type != 'cpu' else 'cuda'
            out = torch.empty(0, dtype=dtype, device=wrong_device)
            with self.assertRaisesRegex(RuntimeError, "tensors to be on the same device"):
                torch.lu_solve(b, LU_data, LU_pivots, out=out)

        # if out tensor with wrong shape is passed a warning is given
        with warnings.catch_warnings(record=True) as w:
            out = torch.empty(1, dtype=dtype, device=device)
            # Trigger warning
            torch.lu_solve(b, LU_data, LU_pivots, out=out)
            # Check warning occurs
            self.assertEqual(len(w), 1)
            self.assertTrue("An output with one or more elements was resized" in str(w[-1].message))

    @precisionOverride({torch.float32: 1e-5, torch.complex64: 1e-5})
    @skipCUDAIfNoMagma
    @skipCPUIfNoLapack
    @dtypes(*floating_and_complex_types())
    def test_symeig(self, device, dtype):
        from torch.testing._internal.common_utils import random_hermitian_matrix

        def run_test(dims, eigenvectors, upper):
            x = random_hermitian_matrix(*dims, dtype=dtype, device=device)
            if dtype.is_complex:
                real_dtype = torch.float32 if dtype is torch.complex64 else torch.float64
            else:
                real_dtype = dtype
            oute = torch.empty(dims[1:] + dims[:1], dtype=real_dtype, device=device)
            outv = torch.empty(dims[1:] + dims[:1] * 2, dtype=dtype, device=device)
            torch.symeig(x, eigenvectors=eigenvectors, upper=upper, out=(oute, outv))

            if eigenvectors:
                outv_ = outv.cpu().numpy()
                x_recon = np.matmul(np.matmul(outv_, torch.diag_embed(oute.to(dtype)).cpu().numpy()),
                                    outv_.swapaxes(-2, -1).conj())
                self.assertEqual(x, x_recon, atol=1e-8, rtol=0, msg='Incorrect reconstruction using V @ diag(e) @ V.T')
            else:
                eigvals, _ = torch.symeig(x, eigenvectors=True, upper=upper)
                self.assertEqual(eigvals, oute, msg='Eigenvalues mismatch')
                self.assertEqual(torch.empty(0, device=device, dtype=dtype), outv, msg='Eigenvector matrix not empty')

            rese, resv = x.symeig(eigenvectors=eigenvectors, upper=upper)
            self.assertEqual(rese, oute, msg="outputs of symeig and symeig with out don't match")
            self.assertEqual(resv, outv, msg="outputs of symeig and symeig with out don't match")

            # test non-contiguous
            x = random_hermitian_matrix(*dims, dtype=dtype, device=device)
            n_dim = len(dims) + 1
            # Reverse the batch dimensions and the matrix dimensions and then concat them
            x = x.permute(tuple(range(n_dim - 3, -1, -1)) + (n_dim - 1, n_dim - 2))
            assert not x.is_contiguous(), "x is intentionally non-contiguous"
            rese, resv = torch.symeig(x, eigenvectors=eigenvectors, upper=upper)
            if eigenvectors:
                resv_ = resv.cpu().numpy()
                x_recon = np.matmul(np.matmul(resv_, torch.diag_embed(rese.to(dtype)).cpu().numpy()),
                                    resv_.swapaxes(-2, -1).conj())
                self.assertEqual(x, x_recon, atol=1e-8, rtol=0, msg='Incorrect reconstruction using V @ diag(e) @ V.T')
            else:
                eigvals, _ = torch.symeig(x, eigenvectors=True, upper=upper)
                self.assertEqual(eigvals, rese, msg='Eigenvalues mismatch')
                self.assertEqual(torch.empty(0, device=device, dtype=dtype), resv, msg='Eigenvector matrix not empty')

        batch_dims_set = [(), (3,), (3, 5), (5, 3, 5)]
        for batch_dims, eigenvectors, upper in itertools.product(batch_dims_set, (True, False), (True, False)):
            run_test((5,) + batch_dims, eigenvectors, upper)

    @skipCUDAIfNoMagma
    @skipCPUIfNoLapack
    @dtypes(*floating_and_complex_types())
    def test_symeig_out_errors_and_warnings(self, device, dtype):
        from torch.testing._internal.common_utils import random_hermitian_matrix

        # if non-empty out tensor with wrong shape is passed a warning is given
        a = random_hermitian_matrix(3, dtype=dtype, device=device)
        real_dtype = a.real.dtype if dtype.is_complex else dtype
        out_w = torch.empty(7, 7, dtype=real_dtype, device=device)
        out_v = torch.empty(7, 7, dtype=dtype, device=device)
        with warnings.catch_warnings(record=True) as w:
            # Trigger warning
            torch.symeig(a, out=(out_w, out_v))
            self.assertTrue("An output with one or more elements was resized" in str(w[-2].message))
            self.assertTrue("An output with one or more elements was resized" in str(w[-1].message))

        # dtypes should be safely castable
        out_w = torch.empty(0, dtype=real_dtype, device=device)
        out_v = torch.empty(0, dtype=torch.int, device=device)
        with self.assertRaisesRegex(RuntimeError, "but got eigenvectors with dtype Int"):
            torch.symeig(a, out=(out_w, out_v))

        out_w = torch.empty(0, dtype=torch.int, device=device)
        out_v = torch.empty(0, dtype=dtype, device=device)
        with self.assertRaisesRegex(RuntimeError, "but got eigenvalues with dtype Int"):
            torch.symeig(a, out=(out_w, out_v))

        # device should match
        if torch.cuda.is_available():
            wrong_device = 'cpu' if self.device_type != 'cpu' else 'cuda'
            out_w = torch.empty(0, device=wrong_device, dtype=dtype)
            out_v = torch.empty(0, device=device, dtype=dtype)
            with self.assertRaisesRegex(RuntimeError, "tensors to be on the same device"):
                torch.symeig(a, out=(out_w, out_v))
            out_w = torch.empty(0, device=device, dtype=dtype)
            out_v = torch.empty(0, device=wrong_device, dtype=dtype)
            with self.assertRaisesRegex(RuntimeError, "tensors to be on the same device"):
                torch.symeig(a, out=(out_w, out_v))

    @skipCUDAIfNoMagma
    @skipCPUIfNoLapack
    def test_pca_lowrank(self, device):
        from torch.testing._internal.common_utils import random_lowrank_matrix, random_sparse_matrix

        dtype = torch.double

        def run_subtest(guess_rank, actual_rank, matrix_size, batches, device, pca, **options):
            density = options.pop('density', 1)
            if isinstance(matrix_size, int):
                rows = columns = matrix_size
            else:
                rows, columns = matrix_size
            if density == 1:
                a_input = random_lowrank_matrix(actual_rank, rows, columns, *batches, device=device, dtype=dtype)
                a = a_input
            else:
                a_input = random_sparse_matrix(rows, columns, density, device=device, dtype=dtype)
                a = a_input.to_dense()

            u, s, v = pca(a_input, q=guess_rank, **options)

            self.assertEqual(s.shape[-1], guess_rank)
            self.assertEqual(u.shape[-2], rows)
            self.assertEqual(u.shape[-1], guess_rank)
            self.assertEqual(v.shape[-1], guess_rank)
            self.assertEqual(v.shape[-2], columns)

            A1 = u.matmul(s.diag_embed()).matmul(v.mT)
            ones_m1 = torch.ones(batches + (rows, 1), dtype=a.dtype, device=device)
            c = a.sum(axis=-2) / rows
            c = c.reshape(batches + (1, columns))
            A2 = a - ones_m1.matmul(c)
            self.assertEqual(A1, A2)

            if density == 1:
                # actual rank is known only for dense input
                detect_rank = (s.abs() > 1e-5).sum(axis=-1)
                self.assertEqual(actual_rank * torch.ones(batches, device=device, dtype=torch.int64), detect_rank)
                S = torch.linalg.svdvals(A2)
                self.assertEqual(s[..., :actual_rank], S[..., :actual_rank])

        all_batches = [(), (1,), (3,), (2, 3)]
        for actual_rank, size, all_batches in [
                (2, (17, 4), all_batches),
                (2, (100, 4), all_batches),
                (6, (100, 40), all_batches),
                (12, (1000, 1000), [()]),
        ]:
            for batches in all_batches:
                for guess_rank in [
                        actual_rank,
                        actual_rank + 2,
                        actual_rank + 6,
                ]:
                    if guess_rank <= min(*size):
                        run_subtest(guess_rank, actual_rank, size, batches, device, torch.pca_lowrank)
                        run_subtest(guess_rank, actual_rank, size[::-1], batches, device, torch.pca_lowrank)

        # sparse input
        for guess_rank, size in [
                (4, (17, 4)), (4, (4, 17)), (16, (17, 17)),
                (21, (100, 40)), (20, (40, 100)), (600, (1000, 1000))]:
            for density in [0.005, 0.1]:
                run_subtest(guess_rank, None, size, (), device, torch.pca_lowrank, density=density)

        # jitting support
        jitted = torch.jit.script(torch.pca_lowrank)
        guess_rank, actual_rank, size, batches = 2, 2, (17, 4), ()
        run_subtest(guess_rank, actual_rank, size, batches, device, jitted)

    # Ensure that nuclear_norm's out variant gives the same result as the non-out
    @onlyNativeDeviceTypes
    @skipCUDAIfNoMagma
    @skipCPUIfNoLapack
    @dtypes(torch.float32, torch.float64)
    def test_nuclear_norm_out(self, device, dtype):
        test_cases = [
            # input size, dim
            ((25, 25), None),
            ((25, 25), (0, 1)),
            ((25, 25), (1, 0)),
            ((25, 25, 25), (2, 0)),
            ((25, 25, 25), (0, 1)),
        ]
        for keepdim in [False, True]:
            for input_size, dim in test_cases:
                msg = f'input_size: {input_size}, dim: {dim}, keepdim: {keepdim}'
                x = torch.randn(*input_size, device=device, dtype=dtype)
                result_out = torch.empty(0, device=device, dtype=dtype)
                if dim is None:
                    result = torch.nuclear_norm(x, keepdim=keepdim)
                    torch.nuclear_norm(x, keepdim=keepdim, out=result_out)
                else:
                    result = torch.nuclear_norm(x, keepdim=keepdim, dim=dim)
                    torch.nuclear_norm(x, keepdim=keepdim, dim=dim, out=result_out)
                self.assertEqual(result, result_out, msg=msg)

    @skipCUDAIfNoMagma
    @skipCPUIfNoLapack
    @dtypes(*floating_and_complex_types())
    def test_geqrf(self, device, dtype):

        def run_test(shape):
            # numpy.linalg.qr with mode = 'raw' computes the same operation as torch.geqrf
            # so this test compares against that function
            A = make_tensor(shape, dtype=dtype, device=device)

            # numpy.linalg.qr doesn't work with batched input
            m, n = A.shape[-2:]
            tau_size = "n" if m > n else "m"
            np_dtype = A.cpu().numpy().dtype
            ot = [np_dtype, np_dtype]
            numpy_geqrf_batched = np.vectorize(
                lambda x: np.linalg.qr(x, mode='raw'),
                otypes=ot,
                signature=f'(m,n)->(n,m),({tau_size})')

            expected = numpy_geqrf_batched(A.cpu())
            actual = torch.geqrf(A)

            # numpy.linalg.qr returns transposed result
            self.assertEqual(expected[0].swapaxes(-2, -1), actual[0])
            self.assertEqual(expected[1], actual[1])

        batches = [(), (0, ), (2, ), (2, 1)]
        ns = [5, 2, 0]
        for batch, (m, n) in product(batches, product(ns, ns)):
            run_test((*batch, m, n))

    @skipCUDAIfNoMagma
    @skipCPUIfNoLapack
    @dtypes(torch.double)
    def test_lstsq(self, device, dtype):
        def _test_underdetermined(a, b, expectedNorm):
            # underdetermined systems are only supported on CPU
            if self.device_type != 'cpu':
                return

            m = a.size()[0]
            n = a.size()[1]
            assert(m <= n)

            a_copy = a.clone()
            b_copy = b.clone()
            res1 = torch.lstsq(b, a)[0]
            self.assertEqual(a, a_copy, atol=0, rtol=0)
            self.assertEqual(b, b_copy, atol=0, rtol=0)
            self.assertEqual((torch.mm(a, res1) - b).norm(), expectedNorm, atol=1e-8, rtol=0)

            ta = torch.tensor((), dtype=dtype, device=device)
            tb = torch.tensor((), dtype=dtype, device=device)
            res2 = torch.lstsq(b, a, out=(tb, ta))[0]
            self.assertEqual(a, a_copy, atol=0, rtol=0)
            self.assertEqual(b, b_copy, atol=0, rtol=0)
            self.assertEqual((torch.mm(a, res1) - b).norm(), expectedNorm, atol=1e-8, rtol=0)

            res3 = torch.lstsq(b, a, out=(b, a))[0]
            self.assertEqual((torch.mm(a_copy, b) - b_copy).norm(), expectedNorm, atol=1e-8, rtol=0)
            self.assertEqual(res1, tb, atol=0, rtol=0)
            self.assertEqual(res1, b, atol=0, rtol=0)
            self.assertEqual(res1, res2, atol=0, rtol=0)
            self.assertEqual(res1, res3, atol=0, rtol=0)

        def _test_overdetermined(a, b, expectedNorm):
            m = a.size()[0]
            n = a.size()[1]
            assert(m > n)

            def check_norm(a, b, expected_norm, gels_result):
                # Checks |ax - b| and the residual info from the result

                # The first n rows is the least square solution.
                # Rows n to m-1 contain residual information.
                x = gels_result[:n]
                resid_info = gels_result[n:]

                resid_norm = (torch.mm(a, x) - b).norm()
                self.assertEqual(resid_norm, expectedNorm, atol=1e-8, rtol=0)
                self.assertEqual(resid_info.norm(), resid_norm, atol=1e-8, rtol=0)

            a_copy = a.clone()
            b_copy = b.clone()
            res1 = torch.lstsq(b, a)[0]
            self.assertEqual(a, a_copy, atol=0, rtol=0)
            self.assertEqual(b, b_copy, atol=0, rtol=0)
            check_norm(a, b, expectedNorm, res1)

            ta = torch.tensor((), dtype=dtype, device=device)
            tb = torch.tensor((), dtype=dtype, device=device)
            res2 = torch.lstsq(b, a, out=(tb, ta))[0]
            self.assertEqual(a, a_copy, atol=0, rtol=0)
            self.assertEqual(b, b_copy, atol=0, rtol=0)
            check_norm(a, b, expectedNorm, res2)

            res3 = torch.lstsq(b, a, out=(b, a))[0]
            check_norm(a_copy, b_copy, expectedNorm, res3)

            self.assertEqual(res1, tb, atol=0, rtol=0)
            self.assertEqual(res1, b, atol=0, rtol=0)
            self.assertEqual(res1, res2, atol=0, rtol=0)
            self.assertEqual(res1, res3, atol=0, rtol=0)

        # basic test
        expectedNorm = 0
        a = torch.tensor(((1.44, -9.96, -7.55, 8.34),
                          (-7.84, -0.28, 3.24, 8.09),
                          (-4.39, -3.24, 6.27, 5.28),
                          (4.53, 3.83, -6.64, 2.06)), dtype=dtype, device=device).t()
        b = torch.tensor(((8.58, 8.26, 8.48, -5.28),
                          (9.35, -4.43, -0.70, -0.26)), dtype=dtype, device=device).t()
        _test_underdetermined(a, b, expectedNorm)

        # test overdetermined
        expectedNorm = 17.390200628863
        a = torch.tensor(((1.44, -9.96, -7.55, 8.34, 7.08, -5.45),
                          (-7.84, -0.28, 3.24, 8.09, 2.52, -5.70),
                          (-4.39, -3.24, 6.27, 5.28, 0.74, -1.19),
                          (4.53, 3.83, -6.64, 2.06, -2.47, 4.70)), dtype=dtype, device=device).t()
        b = torch.tensor(((8.58, 8.26, 8.48, -5.28, 5.72, 8.93),
                          (9.35, -4.43, -0.70, -0.26, -7.36, -2.52)), dtype=dtype, device=device).t()
        _test_overdetermined(a, b, expectedNorm)

        # test underdetermined
        expectedNorm = 0
        a = torch.tensor(((1.44, -9.96, -7.55),
                          (-7.84, -0.28, 3.24),
                          (-4.39, -3.24, 6.27),
                          (4.53, 3.83, -6.64)), dtype=dtype, device=device).t()
        b = torch.tensor(((8.58, 8.26, 8.48),
                          (9.35, -4.43, -0.70)), dtype=dtype, device=device).t()
        _test_underdetermined(a, b, expectedNorm)

        # test reuse
        expectedNorm = 0
        a = torch.tensor(((1.44, -9.96, -7.55, 8.34),
                          (-7.84, -0.28, 3.24, 8.09),
                          (-4.39, -3.24, 6.27, 5.28),
                          (4.53, 3.83, -6.64, 2.06)), dtype=dtype, device=device).t()
        b = torch.tensor(((8.58, 8.26, 8.48, -5.28),
                          (9.35, -4.43, -0.70, -0.26)), dtype=dtype, device=device).t()
        ta = torch.tensor((), dtype=dtype, device=device)
        tb = torch.tensor((), dtype=dtype, device=device)
        torch.lstsq(b, a, out=(tb, ta))
        self.assertEqual((torch.mm(a, tb) - b).norm(), expectedNorm, atol=1e-8, rtol=0)
        torch.lstsq(b, a, out=(tb, ta))
        self.assertEqual((torch.mm(a, tb) - b).norm(), expectedNorm, atol=1e-8, rtol=0)
        torch.lstsq(b, a, out=(tb, ta))
        self.assertEqual((torch.mm(a, tb) - b).norm(), expectedNorm, atol=1e-8, rtol=0)

    @skipCUDAIfNoMagma
    @skipCPUIfNoLapack
    def test_lapack_empty(self, device):
        # FIXME: these are just a selection of LAPACK functions -- we need a general strategy here.
        # The LAPACK functions themselves generally do NOT work with zero sized dimensions, although
        # numpy/sci often has a direct wrapper (e.g. lu_factor) and a wrapper that "does the right thing"
        # (e.g. lu).  We often name our functions identically to the lapack function, so it will take work
        # to name / migrate-to better wrappers.
        def fn(torchfn, *args):
            return torchfn(*tuple(torch.randn(shape, device=device) if isinstance(shape, tuple) else shape
                                  for shape in args))

        # inverse, pinverse
        self.assertEqual((0, 0), fn(torch.inverse, (0, 0)).shape)
        self.assertEqual((5, 0), fn(torch.pinverse, (0, 5)).shape)
        self.assertEqual((0, 5), fn(torch.pinverse, (5, 0)).shape)
        self.assertEqual((0, 0), fn(torch.pinverse, (0, 0)).shape)

        # det, logdet, slogdet
        self.assertEqual(torch.tensor(1., device=device), fn(torch.det, (0, 0)))
        self.assertEqual(torch.tensor(0., device=device), fn(torch.logdet, (0, 0)))
        self.assertEqual((torch.tensor(1., device=device), torch.tensor(0., device=device)),
                         fn(torch.slogdet, (0, 0)))

        # eig, symeig
        evalues, evectors = fn(torch.eig, (0, 0), True)
        self.assertEqual([(0, 2), (0, 0)], [evalues.shape, evectors.shape])
        evalues, evectors = fn(torch.symeig, (0, 0), True)
        self.assertEqual([(0,), (0, 0)], [evalues.shape, evectors.shape])

        # qr
        q, r = fn(torch.qr, (3, 0), True)
        self.assertEqual([(3, 0), (0, 0)], [q.shape, r.shape])
        q, r = fn(torch.qr, (0, 3), True)
        self.assertEqual([(0, 0), (0, 3)], [q.shape, r.shape])
        q, r = fn(torch.qr, (3, 0), False)
        self.assertEqual([(3, 3), (3, 0)], [q.shape, r.shape])

        # lstsq
        self.assertRaises(RuntimeError, lambda: torch.lstsq(torch.randn(0, 0), torch.randn(0, 0)))
        self.assertRaises(RuntimeError, lambda: torch.lstsq(torch.randn(0,), torch.randn(0, 0)))

    @tf32_on_and_off(0.005)
    def test_tensordot(self, device):
        a = torch.arange(60., device=device).reshape(3, 4, 5)
        b = torch.arange(24., device=device).reshape(4, 3, 2)
        c = torch.tensordot(a, b, dims=([1, 0], [0, 1])).cpu()
        cn = torch.from_numpy(np.tensordot(a.cpu().numpy(), b.cpu().numpy(),
                                           axes=([1, 0], [0, 1])))
        self.assertEqual(c, cn)

        cout = torch.zeros((5, 2), device=device)
        torch.tensordot(a, b, dims=([1, 0], [0, 1]), out=cout).cpu()
        self.assertEqual(c, cout)

        a = torch.randn(2, 3, 4, 5, device=device)
        b = torch.randn(4, 5, 6, 7, device=device)
        c = torch.tensordot(a, b, dims=2).cpu()
        cn = torch.from_numpy(np.tensordot(a.cpu().numpy(), b.cpu().numpy(),
                                           axes=2))

        with self.assertRaisesRegex(RuntimeError, "expects dims >= 0"):
            torch.tensordot(a, b, dims=-1)

        self.assertEqual(c, cn)
        c = torch.tensordot(a, b).cpu()
        cn = torch.from_numpy(np.tensordot(a.cpu().numpy(), b.cpu().numpy()))
        self.assertEqual(c, cn)

        a = torch.tensordot(torch.tensor(0.), torch.tensor(0.), 0)
        an = torch.from_numpy(np.tensordot(np.zeros((), dtype=np.float32), np.zeros((), dtype=np.float32), 0))
        self.assertEqual(a, an)

    @onlyCUDA
    @skipCUDAIfNoMagma
    @skipCUDAIfNoCusolver
    @setLinalgBackendsToDefaultFinally
    def test_preferred_linalg_library(self):
        # The main purpose of this test is to make sure these "backend" calls work normally without raising exceptions.
        x = torch.randint(2, 5, (2, 4, 4), device='cuda', dtype=torch.double)

        torch.backends.cuda.preferred_linalg_library('cusolver')
        out1 = torch.linalg.inv(x)

        torch.backends.cuda.preferred_linalg_library('magma')
        out2 = torch.linalg.inv(x)

        torch.backends.cuda.preferred_linalg_library('default')
        # Although linalg preferred flags doesn't affect CPU currently,
        # we set this to make sure the flag can switch back to default normally.
        out_ref = torch.linalg.inv(x.cpu())

        self.assertEqual(out_ref, out1.cpu())
        self.assertEqual(out1, out2)


instantiate_device_type_tests(TestLinalg, globals())

if __name__ == '__main__':
    run_tests()<|MERGE_RESOLUTION|>--- conflicted
+++ resolved
@@ -3981,10 +3981,6 @@
     @skipCPUIfNoLapack
     @dtypes(torch.float64)
     def test_matrix_rank_atol_rtol(self, device, dtype):
-<<<<<<< HEAD
-        from torch.testing._internal.common_utils import make_fullrank_matrices_with_distinct_singular_values
-=======
->>>>>>> 677aa5b8
         make_fullrank = make_fullrank_matrices_with_distinct_singular_values
         make_arg = partial(make_fullrank, device=device, dtype=dtype)
 
