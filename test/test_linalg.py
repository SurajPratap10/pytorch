--- conflicted
+++ resolved
@@ -2771,81 +2771,9 @@
     @precisionOverride({torch.float: 1e-4, torch.cfloat: 1e-4})
     @setLinalgBackendsToDefaultFinally
     @dtypes(*floating_and_complex_types())
-<<<<<<< HEAD
     def test_svd(self, device, dtype):
         # tests linalg.svd, svd, linalg.svdvals
         make_arg = partial(make_tensor, dtype=dtype, device=device)
-=======
-    def test_svd_errors_and_warnings(self, device, dtype):
-        for svd in [torch.svd, torch.linalg.svd]:
-            # if non-empty out tensor with wrong shape is passed a warning is given
-            a = torch.randn(3, 3, dtype=dtype, device=device)
-            real_dtype = a.real.dtype if dtype.is_complex else dtype
-            out_u = torch.empty(2, 2, dtype=dtype, device=device)
-            out_s = torch.empty(4, 4, dtype=real_dtype, device=device)
-            out_v = torch.empty(6, 6, dtype=dtype, device=device)
-            with warnings.catch_warnings(record=True) as w:
-                # Trigger warning
-                svd(a, out=(out_u, out_s, out_v))
-                # Check warning occurs
-                self.assertEqual(len(w), 3)
-                self.assertTrue("An output with one or more elements was resized" in str(w[-3].message))
-                self.assertTrue("An output with one or more elements was resized" in str(w[-2].message))
-                self.assertTrue("An output with one or more elements was resized" in str(w[-1].message))
-
-            # dtypes should be safely castable
-            out_u = torch.empty(0, dtype=torch.int, device=device)
-            out_s = torch.empty(0, dtype=torch.int, device=device)
-            out_v = torch.empty(0, dtype=torch.int, device=device)
-            with self.assertRaisesRegex(RuntimeError, "but got U with dtype Int"):
-                svd(a, out=(out_u, out_s, out_v))
-
-            out_u = torch.empty(0, dtype=dtype, device=device)
-            if svd == torch.linalg.svd:
-                msg = "but got Vh with dtype Int"
-            else:
-                msg = "but got V with dtype Int"
-            with self.assertRaisesRegex(RuntimeError, msg):
-                svd(a, out=(out_u, out_s, out_v))
-
-            out_v = torch.empty(0, dtype=dtype, device=device)
-            with self.assertRaisesRegex(RuntimeError, "but got S with dtype Int"):
-                svd(a, out=(out_u, out_s, out_v))
-
-            # device should match
-            if torch.cuda.is_available():
-                wrong_device = 'cpu' if self.device_type != 'cpu' else 'cuda'
-                out_u = torch.empty(0, device=wrong_device, dtype=dtype)
-                out_s = torch.empty(0, device=wrong_device, dtype=real_dtype)
-                out_v = torch.empty(0, device=wrong_device, dtype=dtype)
-                with self.assertRaisesRegex(RuntimeError, "tensors to be on the same device"):
-                    # error from out_u
-                    svd(a, out=(out_u, out_s, out_v))
-
-                out_u = torch.empty(0, device=device, dtype=dtype)
-                with self.assertRaisesRegex(RuntimeError, "tensors to be on the same device"):
-                    # error from out_s
-                    svd(a, out=(out_u, out_s, out_v))
-
-                out_s = torch.empty(0, device=device, dtype=real_dtype)
-                with self.assertRaisesRegex(RuntimeError, "tensors to be on the same device"):
-                    # error from out_v
-                    svd(a, out=(out_u, out_s, out_v))
-
-            # if input contains NaN then an error is triggered for svd
-            # When cuda < 11.5, cusolver raises CUSOLVER_STATUS_EXECUTION_FAILED when input contains nan.
-            # When cuda >= 11.5, cusolver normally finishes execution and sets info array indicating convergence issue.
-            error_msg = r'(CUSOLVER_STATUS_EXECUTION_FAILED|The algorithm failed to converge)'
-            a = torch.full((3, 3), float('nan'), dtype=dtype, device=device)
-            a[0] = float('nan')
-            with self.assertRaisesRegex(torch.linalg.LinAlgError, error_msg):
-                svd(a)
-            error_msg = r'(CUSOLVER_STATUS_EXECUTION_FAILED|\(Batch element 1\): The algorithm failed to converge)'
-            a = torch.randn(3, 33, 33, dtype=dtype, device=device)
-            a[1, 0, 0] = float('nan')
-            with self.assertRaisesRegex(torch.linalg.LinAlgError, error_msg):
-                svd(a)
->>>>>>> fac5abe4
 
         backends = ["default"]
 
