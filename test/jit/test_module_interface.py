--- conflicted
+++ resolved
@@ -1,11 +1,7 @@
 # flake8: noqa
 # TODO: enable linting check for this file
 
-<<<<<<< HEAD
-from typing import Any, List
-=======
 from typing import List, Any
->>>>>>> 43604863
 import torch
 import torch.nn as nn
 import os
