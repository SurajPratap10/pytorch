set(ATen_CUDA_INCLUDE ${ATen_CUDA_INCLUDE}
  "${CMAKE_CURRENT_SOURCE_DIR}"
PARENT_SCOPE)

<<<<<<< HEAD
set(ATen_CUDA_CU_SRCS ${ATen_CUDA_CU_SRCS}
  ${CMAKE_CURRENT_SOURCE_DIR}/THCTensor.cpp

  ${CMAKE_CURRENT_SOURCE_DIR}/THCSleep.cu
  PARENT_SCOPE)

=======
>>>>>>> fa09099b
install(FILES
          THCAtomics.cuh
          THCDeviceUtils.cuh
          DESTINATION "${ATEN_INSTALL_INCLUDE_SUBDIR}/THC")<|MERGE_RESOLUTION|>--- conflicted
+++ resolved
@@ -2,15 +2,6 @@
   "${CMAKE_CURRENT_SOURCE_DIR}"
 PARENT_SCOPE)
 
-<<<<<<< HEAD
-set(ATen_CUDA_CU_SRCS ${ATen_CUDA_CU_SRCS}
-  ${CMAKE_CURRENT_SOURCE_DIR}/THCTensor.cpp
-
-  ${CMAKE_CURRENT_SOURCE_DIR}/THCSleep.cu
-  PARENT_SCOPE)
-
-=======
->>>>>>> fa09099b
 install(FILES
           THCAtomics.cuh
           THCDeviceUtils.cuh
