#include <ATen/ATen.h>
#include <ATen/NativeFunctions.h>
#include <ATen/native/Resize.h>

namespace at {
namespace native {

// The meta allocator ignores whatever allocation is requested and always
// gives you nullptr
struct MetaAllocator final : public at::Allocator {
  MetaAllocator() = default;
  ~MetaAllocator() override = default;
  static void deleter(void* const pointer) {
    TORCH_INTERNAL_ASSERT(!pointer);
  }
  DataPtr allocate(const size_t nbytes) const override {
    return {nullptr, nullptr, &deleter, at::Device(DeviceType::Meta)};
  }
  DeleterFnPtr raw_deleter() const override {
    return deleter;
  }
};

static MetaAllocator g_meta_alloc;

at::Allocator* GetMetaAllocator() {
  return &g_meta_alloc;
}

Tensor empty_meta(
  IntArrayRef size,
  c10::optional<ScalarType> dtype_opt,
  c10::optional<Layout> layout_opt,
  c10::optional<Device> device_opt,
  c10::optional<bool> pin_memory_opt,
  c10::optional<c10::MemoryFormat> memory_format_opt
) {

  auto device = device_or_default(device_opt);
  TORCH_INTERNAL_ASSERT_DEBUG_ONLY(device.type() == DeviceType::Meta);
  // NB: because there is no SparseMeta (yet), non-strided layout is
  // exerciseable
  TORCH_CHECK_NOT_IMPLEMENTED(
    layout_or_default(layout_opt) == Layout::Strided,
    "strided meta tensors not supported yet"
  );

  auto* allocator = GetMetaAllocator();
  auto dtype = dtype_or_default(dtype_opt);
<<<<<<< HEAD
  constexpr auto meta_ks = at::DispatchKeySet(at::DispatchKey::Meta);
  auto r = at::detail::empty_generic(size, allocator, meta_ks, dtype, device, memory_format_opt);
  return r;
=======
  return at::detail::empty_generic(
      size, allocator, at::DispatchKey::Meta, dtype, memory_format_opt);
>>>>>>> 5408d9c0
}

Tensor empty_strided_meta(
  IntArrayRef size,
  IntArrayRef stride,
  c10::optional<ScalarType> dtype_opt,
  c10::optional<Layout> layout_opt,
  c10::optional<Device> device_opt,
  c10::optional<bool> pin_memory_opt
) {
  auto t = at::native::empty_meta({0}, dtype_opt, layout_opt, device_opt, pin_memory_opt);
  // Amazingly the CPU implementation will work for us, because most of resize
  // is generic except the memcpy, but the memcpy will be skipped if the source
  // storage is nullptr (which it always is, for meta tensors)
  at::native::resize_impl_cpu_(t.unsafeGetTensorImpl(), size, stride);
  return t;
}

} // namespace native
} // namespace at<|MERGE_RESOLUTION|>--- conflicted
+++ resolved
@@ -47,14 +47,9 @@
 
   auto* allocator = GetMetaAllocator();
   auto dtype = dtype_or_default(dtype_opt);
-<<<<<<< HEAD
   constexpr auto meta_ks = at::DispatchKeySet(at::DispatchKey::Meta);
-  auto r = at::detail::empty_generic(size, allocator, meta_ks, dtype, device, memory_format_opt);
+  auto r = at::detail::empty_generic(size, allocator, meta_ks, dtype, memory_format_opt);
   return r;
-=======
-  return at::detail::empty_generic(
-      size, allocator, at::DispatchKey::Meta, dtype, memory_format_opt);
->>>>>>> 5408d9c0
 }
 
 Tensor empty_strided_meta(
