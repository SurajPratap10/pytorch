--- conflicted
+++ resolved
@@ -1063,14 +1063,11 @@
     bool upper,
     bool transpose,
     bool unitriangular) {
-<<<<<<< HEAD
-=======
   if (B.numel() == 0 || X.numel() == 0 || A._nnz() == 0) {
     // If A has no nnz, then A is singular and we can't solve.
     X.fill_(NAN);
     return;
   }
->>>>>>> bb157dd4
   if (A.values().dim() == 3 && A.values().size(-1) > 1) {
     if (B.size(-1) == 1) {
       return block_sparse_triangular_solve_vec(A, B, X, upper, transpose, unitriangular);
