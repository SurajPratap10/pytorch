--- conflicted
+++ resolved
@@ -16,19 +16,11 @@
 #include <THC/THCGeneral.h>
 #include <THC/THCTensorInfo.cuh>
 #include <ATen/cuda/CUDAContext.h>
-<<<<<<< HEAD
-#include <THC/THCThrustAllocator.cuh>
-#include <thrust/execution_policy.h>
-#include <thrust/sort.h>
-#include <THC/THCAtomics.cuh>
-
-=======
 #include <ATen/cuda/cub.cuh>
 #include <c10/util/irange.h>
 #include <THC/THCAtomics.cuh>
 
 #include <limits>
->>>>>>> 078fadaa
 
 #include <c10/macros/Macros.h>
 
@@ -226,8 +218,6 @@
       const cudaStream_t stream = at::cuda::getCurrentCUDAStream();
 
       linearIndex.divide_(sliceSize, "trunc");
-<<<<<<< HEAD
-=======
 
       // cub on CUDA <= 11.2 have a bug that for small sizes
       // cub's sort can be much slower than thrust's merge sort
@@ -237,7 +227,6 @@
         index_put_accum_kernel_thrust_helper(linearIndex, orig_indices, sorted_indices, num_indices);
       } else
 #endif
->>>>>>> 078fadaa
       {
       // Sort the inputs into sorted with the corresponding indices
       auto range = at::arange(num_indices, linearIndex.options());
@@ -458,12 +447,6 @@
 }
 
 Tensor& index_add_cuda_(Tensor & self, int64_t dim, const Tensor & index, const Tensor & source, const Scalar &alpha) {
-<<<<<<< HEAD
-  // See Note [Writing Nondeterministic Operations]
-  // Nondeterministic because of atomicAdd usage
-  globalContext().alertNotDeterministic("index_add_cuda_");
-=======
->>>>>>> 078fadaa
   dim = maybe_wrap_dim(dim, self.dim());
 
   TensorArg self_arg{self, "self", 1}, index_arg{index, "index", 3}, source_arg{source, "source", 4};
