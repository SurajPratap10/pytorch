--- conflicted
+++ resolved
@@ -12,16 +12,6 @@
 
 namespace impl {
 
-<<<<<<< HEAD
-// Some keys are ALWAYS considered for inclusion by default, so they are
-// included in the set here.  (const appears to be sufficient for
-// always_included to get inlined, constexpr not necessary)
-// Note DispatchKey::Autograd used to be in this set and it now has been
-// moved to TensorImpl constructor.
-constexpr DispatchKeySet always_included{DispatchKey::BackendSelect, DispatchKey::AlwaysCall};
-
-=======
->>>>>>> bad411f8
 // Take a DispatchKeySet for a Tensor and determine what the actual dispatch
 // DispatchKey should be, taking into account TLS, and skipping backends which
 // fall through.
