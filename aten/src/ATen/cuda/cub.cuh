--- conflicted
+++ resolved
@@ -49,7 +49,6 @@
 #endif
 
 #if !defined(USE_ROCM) && !CUB_SUPPORTS_NV_BFLOAT16()
-<<<<<<< HEAD
 
 namespace at_cuda_detail {
 // backport https://github.com/NVIDIA/cub/pull/306 for c10::BFloat16
@@ -72,30 +71,6 @@
 }
 #endif
 
-=======
-
-namespace at_cuda_detail {
-// backport https://github.com/NVIDIA/cub/pull/306 for c10::BFloat16
-
-template <>
-struct cub::FpLimits<c10::BFloat16>
-{
-    static __host__ __device__ __forceinline__ c10::BFloat16 Max() {
-        unsigned short max_word = 0x7F7F;
-        return reinterpret_cast<c10::BFloat16&>(max_word);
-    }
-
-    static __host__ __device__ __forceinline__ c10::BFloat16 Lowest() {
-        unsigned short lowest_word = 0xFF7F;
-        return reinterpret_cast<c10::BFloat16&>(lowest_word);
-    }
-};
-
-template <> struct cub::NumericTraits<c10::BFloat16>: cub::BaseTraits<cub::FLOATING_POINT, true, false, unsigned short, c10::BFloat16> {};
-}
-#endif
-
->>>>>>> 34ee5b11
 #if !defined(USE_ROCM)
 namespace at { namespace native {
 namespace cub = ::at_cuda_detail::cub;
