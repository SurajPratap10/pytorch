import math
import torch
from torch import Tensor
from .optimizer import Optimizer
from typing import List


class NAdam(Optimizer):
    r"""Implements NAdam algorithm.

    .. math::
       \begin{aligned}
            &\rule{110mm}{0.4pt}                                                                 \\
            &\textbf{input}      : \gamma_t \text{ (lr)}, \: \beta_1,\beta_2 \text{ (betas)},
                \: \theta_0 \text{ (params)}, \: f(\theta) \text{ (objective)}                   \\
            &\hspace{13mm} \: \lambda \text{ (weight decay)}, \:\psi \text{ (momentum decay)}    \\
            &\textbf{initialize} :  m_0 \leftarrow 0 \text{ ( first moment)},
                v_0 \leftarrow 0 \text{ ( second moment)}                                 \\[-1.ex]
            &\rule{110mm}{0.4pt}                                                                 \\
            &\textbf{for} \: t=1 \: \textbf{to} \: \ldots \: \textbf{do}                         \\
            &\hspace{5mm}g_t           \leftarrow   \nabla_{\theta} f_t (\theta_{t-1})           \\
            &\hspace{5mm}if \: \lambda \neq 0                                                    \\
            &\hspace{10mm} g_t \leftarrow g_t + \lambda \theta_{t-1}                             \\
            &\hspace{5mm} \mu_t \leftarrow \beta_1 \big(1 - \frac{1}{2}  0.96^{t \psi} \big)     \\
            &\hspace{5mm} \mu_{t+1} \leftarrow \beta_1 \big(1 - \frac{1}{2} 0.96^{(t+1)\psi}\big)\\
            &\hspace{5mm}m_t           \leftarrow   \beta_1 m_{t-1} + (1 - \beta_1) g_t          \\
            &\hspace{5mm}v_t           \leftarrow   \beta_2 v_{t-1} + (1-\beta_2) g^2_t          \\
            &\hspace{5mm}\widehat{m_t} \leftarrow \mu_{t+1} m_t/(1-\prod_{i=1}^{t+1}\mu_i)\\[-1.ex]
            & \hspace{11mm} + (1-\mu_t) g_t /(1-\prod_{i=1}^{t} \mu_{i})                         \\
            &\hspace{5mm}\widehat{v_t} \leftarrow   v_t/\big(1-\beta_2^t \big)                   \\
            &\hspace{5mm}\theta_t \leftarrow \theta_{t-1} - \gamma \widehat{m_t}/
                \big(\sqrt{\widehat{v_t}} + \epsilon \big)                                       \\
            &\rule{110mm}{0.4pt}                                                          \\[-1.ex]
            &\bf{return} \:  \theta_t                                                     \\[-1.ex]
            &\rule{110mm}{0.4pt}                                                          \\[-1.ex]
       \end{aligned}

    For further details regarding the algorithm we refer to `Incorporating Nesterov Momentum into Adam`_.

    Args:
        params (iterable): iterable of parameters to optimize or dicts defining
            parameter groups
        lr (float, optional): learning rate (default: 2e-3)
        betas (Tuple[float, float], optional): coefficients used for computing
            running averages of gradient and its square (default: (0.9, 0.999))
        eps (float, optional): term added to the denominator to improve
            numerical stability (default: 1e-8)
        weight_decay (float, optional): weight decay (L2 penalty) (default: 0)
        momentum_decay (float, optional): momentum momentum_decay (default: 4e-3)
        foreach (bool, optional): whether foreach implementation of optimizer
            is used (default: None)

    .. _Incorporating Nesterov Momentum into Adam:
        https://openreview.net/forum?id=OM0jvwB8jIp57ZJjtNEZ
    """

    def __init__(self, params, lr=2e-3, betas=(0.9, 0.999), eps=1e-8,
                 weight_decay=0, momentum_decay=4e-3, foreach=None):
        if not 0.0 <= lr:
            raise ValueError("Invalid learning rate: {}".format(lr))
        if not 0.0 <= eps:
            raise ValueError("Invalid epsilon value: {}".format(eps))
        if not 0.0 <= betas[0] < 1.0:
            raise ValueError("Invalid beta parameter at index 0: {}".format(betas[0]))
        if not 0.0 <= betas[1] < 1.0:
            raise ValueError("Invalid beta parameter at index 1: {}".format(betas[1]))
        if not 0.0 <= weight_decay:
            raise ValueError("Invalid weight_decay value: {}".format(weight_decay))
        if not 0.0 <= momentum_decay:
            raise ValueError("Invalid momentum_decay value: {}".format(momentum_decay))
        defaults = dict(lr=lr, betas=betas, eps=eps,
                        weight_decay=weight_decay, momentum_decay=momentum_decay,
                        foreach=foreach)
        super(NAdam, self).__init__(params, defaults)

    def __setstate__(self, state):
        super(NAdam, self).__setstate__(state)
        for group in self.param_groups:
            group.setdefault('foreach', None)

    @torch.no_grad()
    def step(self, closure=None):
        """Performs a single optimization step.

        Args:
            closure (callable, optional): A closure that reevaluates the model
                and returns the loss.
        """
        loss = None
        if closure is not None:
            with torch.enable_grad():
                loss = closure()

        for group in self.param_groups:
            params_with_grad = []
            grads = []
            exp_avgs = []
            exp_avg_sqs = []
            mu_products = []
            state_steps = []
            beta1, beta2 = group['betas']

            for p in group['params']:
                if p.grad is not None:
                    params_with_grad.append(p)
                    if p.grad.is_sparse:
                        raise RuntimeError('NAdam does not support sparse gradients')
                    grads.append(p.grad)

                    state = self.state[p]
                    # Lazy state initialization
                    if len(state) == 0:
                        state['step'] = torch.tensor(0.)
                        state['mu_product'] = torch.tensor(1.)
                        # Exponential moving average of gradient values
                        state['exp_avg'] = torch.zeros_like(p, memory_format=torch.preserve_format)
                        # Exponential moving average of squared gradient values
                        state['exp_avg_sq'] = torch.zeros_like(p, memory_format=torch.preserve_format)

                    exp_avgs.append(state['exp_avg'])
                    exp_avg_sqs.append(state['exp_avg_sq'])
                    mu_products.append(state['mu_product'])
                    state_steps.append(state['step'])

            nadam(params_with_grad,
                  grads,
                  exp_avgs,
                  exp_avg_sqs,
                  mu_products,
                  state_steps,
                  beta1=beta1,
                  beta2=beta2,
                  lr=group['lr'],
                  weight_decay=group['weight_decay'],
                  momentum_decay=group['momentum_decay'],
                  eps=group['eps'],
                  foreach=group['foreach'])

<<<<<<< HEAD
            # update mu_product
            for p in params_with_grad:
                state = self.state[p]
                state['mu_product'] = state['mu_product'] * beta1 * \
                    (1. - 0.5 * (0.96 ** (state['step'] * group['momentum_decay'])))

        return loss


def nadam(params: List[Tensor],
          grads: List[Tensor],
          exp_avgs: List[Tensor],
          exp_avg_sqs: List[Tensor],
          mu_products: List[float],
          state_steps: List[int],
          foreach: bool = None,
          *,
          beta1: float,
          beta2: float,
          lr: float,
          weight_decay: float,
          momentum_decay: float,
          eps: float):
    r"""Functional API that performs NAdam algorithm computation.

    See :class:`~torch.optim.NAdam` for details.
    """

    if foreach is None:
        # Placeholder for more complex foreach logic to be added when value is not set
        foreach = False

    if foreach and torch.jit.is_scripting():
        raise RuntimeError('torch.jit.script not supported with foreach optimizers')

    if foreach and not torch.jit.is_scripting():
        func = _multi_tensor_nadam
    else:
        func = _single_tensor_nadam

    func(params,
         grads,
         exp_avgs,
         exp_avg_sqs,
         mu_products,
         state_steps,
         beta1=beta1,
         beta2=beta2,
         lr=lr,
         weight_decay=weight_decay,
         momentum_decay=momentum_decay,
         eps=eps)


def _single_tensor_nadam(params: List[Tensor],
                         grads: List[Tensor],
                         exp_avgs: List[Tensor],
                         exp_avg_sqs: List[Tensor],
                         mu_products: List[float],
                         state_steps: List[int],
                         *,
                         beta1: float,
                         beta2: float,
                         lr: float,
                         weight_decay: float,
                         momentum_decay: float,
                         eps: float):

    for i, param in enumerate(params):
        grad = grads[i]
        exp_avg = exp_avgs[i]
        exp_avg_sq = exp_avg_sqs[i]
        mu_product = mu_products[i]
        step = state_steps[i]

        bias_correction2 = 1 - beta2 ** step

        if weight_decay != 0:
            grad = grad.add(param, alpha=weight_decay)

        # calculate the momentum cache \mu^{t} and \mu^{t+1}
        mu = beta1 * (1. - 0.5 * (0.96 ** (step * momentum_decay)))
        mu_next = beta1 * (1. - 0.5 * (0.96 ** ((step + 1) * momentum_decay)))
        mu_product = mu_product * mu
        mu_product_next = mu_product * mu * mu_next

        # decay the first and second moment running average coefficient
        exp_avg.mul_(beta1).add_(grad, alpha=1 - beta1)
        exp_avg_sq.mul_(beta2).addcmul_(grad, grad, value=1 - beta2)

        denom = exp_avg_sq.div(bias_correction2).sqrt().add_(eps)
        param.addcdiv_(grad, denom, value=-lr * (1. - mu) / (1. - mu_product))
        param.addcdiv_(exp_avg, denom, value=-lr * mu_next / (1. - mu_product_next))


def _multi_tensor_nadam(params: List[Tensor],
                        grads: List[Tensor],
                        exp_avgs: List[Tensor],
                        exp_avg_sqs: List[Tensor],
                        mu_products: List[float],
                        state_steps: List[int],
                        *,
                        beta1: float,
                        beta2: float,
                        lr: float,
                        weight_decay: float,
                        momentum_decay: float,
                        eps: float):

    if len(params) == 0:
        return

    bias_correction2 = [1 - beta2 ** step for step in state_steps]
    mus = [beta1 * (1. - 0.5 * (0.96 ** (step * momentum_decay))) for step in state_steps]
    mu_nexts = [beta1 * (1. - 0.5 * (0.96 ** ((step + 1) * momentum_decay)))
                for step in state_steps]
    mu_products = [mu * mu_product for mu, mu_product in zip(mus, mu_products)]
    if weight_decay != 0:
        torch._foreach_add_(grads, params, alpha=weight_decay)

    # Decay the first and second moment running average coefficient
    torch._foreach_mul_(exp_avgs, beta1)
    torch._foreach_add_(exp_avgs, grads, alpha=1 - beta1)

    torch._foreach_mul_(exp_avg_sqs, beta2)
    torch._foreach_addcmul_(exp_avg_sqs, grads, grads, 1 - beta2)

    exp_avg_sq_sqrt = torch._foreach_sqrt(exp_avg_sqs)
    bias_correction_sqrt = [math.sqrt(bc) for bc in bias_correction2]
    torch._foreach_div_(exp_avg_sq_sqrt, bias_correction_sqrt)
    denom = torch._foreach_add(exp_avg_sq_sqrt, eps)

    step_size_grads = [(lr * (1. - mu) / (1. - mu_product)) * -1
                       for mu_product, mu in zip(mu_products, mus)]
    step_size_expavg = [(lr * mu_next / (1. - mu_product * mu_next)) * -1
                        for mu_product, mu_next in zip(mu_products, mu_nexts)]
    torch._foreach_addcdiv_(params, grads, denom, step_size_grads)
    torch._foreach_addcdiv_(params, exp_avgs, denom, step_size_expavg)
=======
        return loss
>>>>>>> 33a1c81f
<|MERGE_RESOLUTION|>--- conflicted
+++ resolved
@@ -74,7 +74,7 @@
         super(NAdam, self).__init__(params, defaults)
 
     def __setstate__(self, state):
-        super(NAdam, self).__setstate__(state)
+        super().__setstate__(state)
         for group in self.param_groups:
             group.setdefault('foreach', None)
 
@@ -136,13 +136,6 @@
                   eps=group['eps'],
                   foreach=group['foreach'])
 
-<<<<<<< HEAD
-            # update mu_product
-            for p in params_with_grad:
-                state = self.state[p]
-                state['mu_product'] = state['mu_product'] * beta1 * \
-                    (1. - 0.5 * (0.96 ** (state['step'] * group['momentum_decay'])))
-
         return loss
 
 
@@ -150,8 +143,10 @@
           grads: List[Tensor],
           exp_avgs: List[Tensor],
           exp_avg_sqs: List[Tensor],
-          mu_products: List[float],
-          state_steps: List[int],
+          mu_products: List[Tensor],
+          state_steps: List[Tensor],
+          # kwonly args with defaults are not supported by functions compiled with torchscript issue #70627
+          # setting this as kwarg for now as functional API is compiled by torch/distributed/optim
           foreach: bool = None,
           *,
           beta1: float,
@@ -164,6 +159,12 @@
 
     See :class:`~torch.optim.NAdam` for details.
     """
+
+    if not all([isinstance(t, torch.Tensor) for t in state_steps]):
+        raise RuntimeError("API has changed, `state_steps` argument must contain a list of singleton tensors")
+
+    if not all([isinstance(t, torch.Tensor) for t in mu_products]):
+        raise RuntimeError("API has changed, `mu_products` argument must contain a list of singleton tensors")
 
     if foreach is None:
         # Placeholder for more complex foreach logic to be added when value is not set
@@ -195,8 +196,8 @@
                          grads: List[Tensor],
                          exp_avgs: List[Tensor],
                          exp_avg_sqs: List[Tensor],
-                         mu_products: List[float],
-                         state_steps: List[int],
+                         mu_products: List[Tensor],
+                         state_steps: List[Tensor],
                          *,
                          beta1: float,
                          beta2: float,
@@ -210,7 +211,10 @@
         exp_avg = exp_avgs[i]
         exp_avg_sq = exp_avg_sqs[i]
         mu_product = mu_products[i]
-        step = state_steps[i]
+        step_t = state_steps[i]
+        # update step
+        step_t += 1
+        step = step_t.item()
 
         bias_correction2 = 1 - beta2 ** step
 
@@ -220,7 +224,9 @@
         # calculate the momentum cache \mu^{t} and \mu^{t+1}
         mu = beta1 * (1. - 0.5 * (0.96 ** (step * momentum_decay)))
         mu_next = beta1 * (1. - 0.5 * (0.96 ** ((step + 1) * momentum_decay)))
-        mu_product = mu_product * mu
+
+        # update mu_product
+        mu_product *= mu
         mu_product_next = mu_product * mu * mu_next
 
         # decay the first and second moment running average coefficient
@@ -228,16 +234,16 @@
         exp_avg_sq.mul_(beta2).addcmul_(grad, grad, value=1 - beta2)
 
         denom = exp_avg_sq.div(bias_correction2).sqrt().add_(eps)
-        param.addcdiv_(grad, denom, value=-lr * (1. - mu) / (1. - mu_product))
-        param.addcdiv_(exp_avg, denom, value=-lr * mu_next / (1. - mu_product_next))
+        param.addcdiv_(grad, denom, value=-lr * (1. - mu) / (1. - mu_product.item()))
+        param.addcdiv_(exp_avg, denom, value=-lr * mu_next / (1. - mu_product_next.item()))
 
 
 def _multi_tensor_nadam(params: List[Tensor],
                         grads: List[Tensor],
                         exp_avgs: List[Tensor],
                         exp_avg_sqs: List[Tensor],
-                        mu_products: List[float],
-                        state_steps: List[int],
+                        mu_products: List[Tensor],
+                        state_steps: List[Tensor],
                         *,
                         beta1: float,
                         beta2: float,
@@ -249,11 +255,18 @@
     if len(params) == 0:
         return
 
-    bias_correction2 = [1 - beta2 ** step for step in state_steps]
-    mus = [beta1 * (1. - 0.5 * (0.96 ** (step * momentum_decay))) for step in state_steps]
-    mu_nexts = [beta1 * (1. - 0.5 * (0.96 ** ((step + 1) * momentum_decay)))
+    # update steps
+    torch._foreach_add_(state_steps, 1)
+
+    bias_correction1 = [1 - beta1 ** step.item() for step in state_steps]
+    bias_correction2 = [1 - beta2 ** step.item() for step in state_steps]
+    mus = [beta1 * (1. - 0.5 * (0.96 ** (step.item() * momentum_decay))) for step in state_steps]
+    mu_nexts = [beta1 * (1. - 0.5 * (0.96 ** ((step.item() + 1) * momentum_decay)))
                 for step in state_steps]
-    mu_products = [mu * mu_product for mu, mu_product in zip(mus, mu_products)]
+
+    # update mu_products
+    torch._foreach_mul_(mu_products, mus)
+
     if weight_decay != 0:
         torch._foreach_add_(grads, params, alpha=weight_decay)
 
@@ -269,12 +282,9 @@
     torch._foreach_div_(exp_avg_sq_sqrt, bias_correction_sqrt)
     denom = torch._foreach_add(exp_avg_sq_sqrt, eps)
 
-    step_size_grads = [(lr * (1. - mu) / (1. - mu_product)) * -1
+    step_size_grads = [(lr * (1. - mu) / (1. - mu_product.item())) * -1
                        for mu_product, mu in zip(mu_products, mus)]
-    step_size_expavg = [(lr * mu_next / (1. - mu_product * mu_next)) * -1
+    step_size_expavg = [(lr * mu_next / (1. - mu_product.item() * mu_next)) * -1
                         for mu_product, mu_next in zip(mu_products, mu_nexts)]
     torch._foreach_addcdiv_(params, grads, denom, step_size_grads)
-    torch._foreach_addcdiv_(params, exp_avgs, denom, step_size_expavg)
-=======
-        return loss
->>>>>>> 33a1c81f
+    torch._foreach_addcdiv_(params, exp_avgs, denom, step_size_expavg)