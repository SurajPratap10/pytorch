--- conflicted
+++ resolved
@@ -234,55 +234,6 @@
         prev.copy_(grad)
 
 
-<<<<<<< HEAD
-=======
-def adamax(params: List[Tensor],
-           grads: List[Tensor],
-           exp_avgs: List[Tensor],
-           exp_infs: List[Tensor],
-           state_steps: List[Tensor],
-           *,
-           eps: float,
-           beta1: float,
-           beta2: float,
-           lr: float,
-           weight_decay: float):
-    r"""Functional API that performs adamax algorithm computation.
-
-    See :class:`~torch.optim.Adamax` for details.
-    """
-
-    if not all([isinstance(t, torch.Tensor) for t in state_steps]):
-        raise RuntimeError("API has changed, `state_steps` argument must contain a list of singleton tensors")
-
-    for i, param in enumerate(params):
-        grad = grads[i]
-        exp_avg = exp_avgs[i]
-        exp_inf = exp_infs[i]
-        step_t = state_steps[i]
-        # update step
-        step_t += 1
-        step = step_t.item()
-
-        if weight_decay != 0:
-            grad = grad.add(param, alpha=weight_decay)
-
-        # Update biased first moment estimate.
-        exp_avg.mul_(beta1).add_(grad, alpha=1 - beta1)
-        # Update the exponentially weighted infinity norm.
-        norm_buf = torch.cat([
-            exp_inf.mul_(beta2).unsqueeze(0),
-            grad.abs().add_(eps).unsqueeze_(0)
-        ], 0)
-        torch.amax(norm_buf, 0, keepdim=False, out=exp_inf)
-
-        bias_correction = 1 - beta1 ** step
-        clr = lr / bias_correction
-
-        param.addcdiv_(exp_avg, exp_inf, value=-clr)
-
-
->>>>>>> fe8bdf62
 def asgd(params: List[Tensor],
          grads: List[Tensor],
          axs: List[Tensor],
