--- conflicted
+++ resolved
@@ -504,7 +504,6 @@
     n->addInput(none);
   }
 }
-<<<<<<< HEAD
 void addInputs(
     Node* n,
     const char* name,
@@ -529,9 +528,6 @@
     n->addInput(none);
   }
 }
-#ifdef BUILD_NAMEDTENSOR
-=======
->>>>>>> e42af973
 void addInputs(
     Node* n,
     const char* name,
