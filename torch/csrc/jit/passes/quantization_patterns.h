--- conflicted
+++ resolved
@@ -20,17 +20,7 @@
   std::string quantized_conv2d = R"(
 graph(%a_quant, %packed_params, %r_scale, %r_zero_point, %r_dtype, %stride, %padding, %dilation, %groups):
         %r_quant = quantized::conv2d(%a_quant, %packed_params, %stride, %padding, %dilation, %groups, %r_scale, %r_zero_point)
-<<<<<<< HEAD
-        return (%r_quant))";
-=======
-        %0 : int = prim::Constant[value=0]()
-        %1 : int = prim::Constant[value=1]()
-        %2 : int = prim::Constant[value=2]()
-        %3 : int = prim::Constant[value=3]()
-        %out_param : int[] = prim::ListConstruct(%0, %3, %1, %2)
-        %r_perm = aten::permute(%r_quant, %out_param)
-        return (%r_perm) )";
->>>>>>> a5c4d47b
+        return (%r_quant) )";
 
   std::string addmm = R"(
 graph(%packed_params, %a_quant, %r_scale, %r_zero_point, %r_dtype, %4):
